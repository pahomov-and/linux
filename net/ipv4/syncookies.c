// SPDX-License-Identifier: GPL-2.0-or-later
/*
 *  Syncookies implementation for the Linux kernel
 *
 *  Copyright (C) 1997 Andi Kleen
 *  Based on ideas by D.J.Bernstein and Eric Schenk.
 */

#include <linux/tcp.h>
#include <linux/slab.h>
#include <linux/random.h>
#include <linux/siphash.h>
#include <linux/kernel.h>
#include <linux/export.h>
#include <net/secure_seq.h>
#include <net/tcp.h>
#include <net/route.h>

static siphash_key_t syncookie_secret[2] __read_mostly;

#define COOKIEBITS 24	/* Upper bits store count */
#define COOKIEMASK (((__u32)1 << COOKIEBITS) - 1)

/* TCP Timestamp: 6 lowest bits of timestamp sent in the cookie SYN-ACK
 * stores TCP options:
 *
 * MSB                               LSB
 * | 31 ...   6 |  5  |  4   | 3 2 1 0 |
 * |  Timestamp | ECN | SACK | WScale  |
 *
 * When we receive a valid cookie-ACK, we look at the echoed tsval (if
 * any) to figure out which TCP options we should use for the rebuilt
 * connection.
 *
 * A WScale setting of '0xf' (which is an invalid scaling value)
 * means that original syn did not include the TCP window scaling option.
 */
#define TS_OPT_WSCALE_MASK	0xf
#define TS_OPT_SACK		BIT(4)
#define TS_OPT_ECN		BIT(5)
/* There is no TS_OPT_TIMESTAMP:
 * if ACK contains timestamp option, we already know it was
 * requested/supported by the syn/synack exchange.
 */
#define TSBITS	6
#define TSMASK	(((__u32)1 << TSBITS) - 1)

static u32 cookie_hash(__be32 saddr, __be32 daddr, __be16 sport, __be16 dport,
		       u32 count, int c)
{
	net_get_random_once(syncookie_secret, sizeof(syncookie_secret));
	return siphash_4u32((__force u32)saddr, (__force u32)daddr,
			    (__force u32)sport << 16 | (__force u32)dport,
			    count, &syncookie_secret[c]);
}


/*
 * when syncookies are in effect and tcp timestamps are enabled we encode
 * tcp options in the lower bits of the timestamp value that will be
 * sent in the syn-ack.
 * Since subsequent timestamps use the normal tcp_time_stamp value, we
 * must make sure that the resulting initial timestamp is <= tcp_time_stamp.
 */
u64 cookie_init_timestamp(struct request_sock *req)
{
	struct inet_request_sock *ireq;
	u32 ts, ts_now = tcp_time_stamp_raw();
	u32 options = 0;

	ireq = inet_rsk(req);

	options = ireq->wscale_ok ? ireq->snd_wscale : TS_OPT_WSCALE_MASK;
	if (ireq->sack_ok)
		options |= TS_OPT_SACK;
	if (ireq->ecn_ok)
		options |= TS_OPT_ECN;

	ts = ts_now & ~TSMASK;
	ts |= options;
	if (ts > ts_now) {
		ts >>= TSBITS;
		ts--;
		ts <<= TSBITS;
		ts |= options;
	}
	return (u64)ts * (NSEC_PER_SEC / TCP_TS_HZ);
}


static __u32 secure_tcp_syn_cookie(__be32 saddr, __be32 daddr, __be16 sport,
				   __be16 dport, __u32 sseq, __u32 data)
{
	/*
	 * Compute the secure sequence number.
	 * The output should be:
	 *   HASH(sec1,saddr,sport,daddr,dport,sec1) + sseq + (count * 2^24)
	 *      + (HASH(sec2,saddr,sport,daddr,dport,count,sec2) % 2^24).
	 * Where sseq is their sequence number and count increases every
	 * minute by 1.
	 * As an extra hack, we add a small "data" value that encodes the
	 * MSS into the second hash value.
	 */
	u32 count = tcp_cookie_time();
	return (cookie_hash(saddr, daddr, sport, dport, 0, 0) +
		sseq + (count << COOKIEBITS) +
		((cookie_hash(saddr, daddr, sport, dport, count, 1) + data)
		 & COOKIEMASK));
}

/*
 * This retrieves the small "data" value from the syncookie.
 * If the syncookie is bad, the data returned will be out of
 * range.  This must be checked by the caller.
 *
 * The count value used to generate the cookie must be less than
 * MAX_SYNCOOKIE_AGE minutes in the past.
 * The return value (__u32)-1 if this test fails.
 */
static __u32 check_tcp_syn_cookie(__u32 cookie, __be32 saddr, __be32 daddr,
				  __be16 sport, __be16 dport, __u32 sseq)
{
	u32 diff, count = tcp_cookie_time();

	/* Strip away the layers from the cookie */
	cookie -= cookie_hash(saddr, daddr, sport, dport, 0, 0) + sseq;

	/* Cookie is now reduced to (count * 2^24) ^ (hash % 2^24) */
	diff = (count - (cookie >> COOKIEBITS)) & ((__u32) -1 >> COOKIEBITS);
	if (diff >= MAX_SYNCOOKIE_AGE)
		return (__u32)-1;

	return (cookie -
		cookie_hash(saddr, daddr, sport, dport, count - diff, 1))
		& COOKIEMASK;	/* Leaving the data behind */
}

/*
 * MSS Values are chosen based on the 2011 paper
 * 'An Analysis of TCP Maximum Segement Sizes' by S. Alcock and R. Nelson.
 * Values ..
 *  .. lower than 536 are rare (< 0.2%)
 *  .. between 537 and 1299 account for less than < 1.5% of observed values
 *  .. in the 1300-1349 range account for about 15 to 20% of observed mss values
 *  .. exceeding 1460 are very rare (< 0.04%)
 *
 *  1460 is the single most frequently announced mss value (30 to 46% depending
 *  on monitor location).  Table must be sorted.
 */
static __u16 const msstab[] = {
	536,
	1300,
	1440,	/* 1440, 1452: PPPoE */
	1460,
};

/*
 * Generate a syncookie.  mssp points to the mss, which is returned
 * rounded down to the value encoded in the cookie.
 */
u32 __cookie_v4_init_sequence(const struct iphdr *iph, const struct tcphdr *th,
			      u16 *mssp)
{
	int mssind;
	const __u16 mss = *mssp;

	for (mssind = ARRAY_SIZE(msstab) - 1; mssind ; mssind--)
		if (mss >= msstab[mssind])
			break;
	*mssp = msstab[mssind];

	return secure_tcp_syn_cookie(iph->saddr, iph->daddr,
				     th->source, th->dest, ntohl(th->seq),
				     mssind);
}
EXPORT_SYMBOL_GPL(__cookie_v4_init_sequence);

__u32 cookie_v4_init_sequence(const struct sk_buff *skb, __u16 *mssp)
{
	const struct iphdr *iph = ip_hdr(skb);
	const struct tcphdr *th = tcp_hdr(skb);

	return __cookie_v4_init_sequence(iph, th, mssp);
}

/*
 * Check if a ack sequence number is a valid syncookie.
 * Return the decoded mss if it is, or 0 if not.
 */
int __cookie_v4_check(const struct iphdr *iph, const struct tcphdr *th,
		      u32 cookie)
{
	__u32 seq = ntohl(th->seq) - 1;
	__u32 mssind = check_tcp_syn_cookie(cookie, iph->saddr, iph->daddr,
					    th->source, th->dest, seq);

	return mssind < ARRAY_SIZE(msstab) ? msstab[mssind] : 0;
}
EXPORT_SYMBOL_GPL(__cookie_v4_check);

struct sock *tcp_get_cookie_sock(struct sock *sk, struct sk_buff *skb,
				 struct request_sock *req,
				 struct dst_entry *dst, u32 tsoff)
{
	struct inet_connection_sock *icsk = inet_csk(sk);
	struct sock *child;
	bool own_req;

	child = icsk->icsk_af_ops->syn_recv_sock(sk, skb, req, dst,
						 NULL, &own_req);
	if (child) {
		refcount_set(&req->rsk_refcnt, 1);
		tcp_sk(child)->tsoffset = tsoff;
		sock_rps_save_rxhash(child, skb);
<<<<<<< HEAD
		if (!inet_csk_reqsk_queue_add(sk, req, child)) {
			bh_unlock_sock(child);
			sock_put(child);
			child = NULL;
			reqsk_put(req);
		}
	} else {
		reqsk_free(req);
=======
		if (inet_csk_reqsk_queue_add(sk, req, child))
			return child;

		bh_unlock_sock(child);
		sock_put(child);
>>>>>>> 0ecfebd2
	}
	__reqsk_free(req);

	return NULL;
}
EXPORT_SYMBOL(tcp_get_cookie_sock);

/*
 * when syncookies are in effect and tcp timestamps are enabled we stored
 * additional tcp options in the timestamp.
 * This extracts these options from the timestamp echo.
 *
 * return false if we decode a tcp option that is disabled
 * on the host.
 */
bool cookie_timestamp_decode(const struct net *net,
			     struct tcp_options_received *tcp_opt)
{
	/* echoed timestamp, lowest bits contain options */
	u32 options = tcp_opt->rcv_tsecr;

	if (!tcp_opt->saw_tstamp)  {
		tcp_clear_options(tcp_opt);
		return true;
	}

	if (!net->ipv4.sysctl_tcp_timestamps)
		return false;

	tcp_opt->sack_ok = (options & TS_OPT_SACK) ? TCP_SACK_SEEN : 0;

	if (tcp_opt->sack_ok && !net->ipv4.sysctl_tcp_sack)
		return false;

	if ((options & TS_OPT_WSCALE_MASK) == TS_OPT_WSCALE_MASK)
		return true; /* no window scaling */

	tcp_opt->wscale_ok = 1;
	tcp_opt->snd_wscale = options & TS_OPT_WSCALE_MASK;

	return net->ipv4.sysctl_tcp_window_scaling != 0;
}
EXPORT_SYMBOL(cookie_timestamp_decode);

bool cookie_ecn_ok(const struct tcp_options_received *tcp_opt,
		   const struct net *net, const struct dst_entry *dst)
{
	bool ecn_ok = tcp_opt->rcv_tsecr & TS_OPT_ECN;

	if (!ecn_ok)
		return false;

	if (net->ipv4.sysctl_tcp_ecn)
		return true;

	return dst_feature(dst, RTAX_FEATURE_ECN);
}
EXPORT_SYMBOL(cookie_ecn_ok);

/* On input, sk is a listener.
 * Output is listener if incoming packet would not create a child
 *           NULL if memory could not be allocated.
 */
struct sock *cookie_v4_check(struct sock *sk, struct sk_buff *skb)
{
	struct ip_options *opt = &TCP_SKB_CB(skb)->header.h4.opt;
	struct tcp_options_received tcp_opt;
	struct inet_request_sock *ireq;
	struct tcp_request_sock *treq;
	struct tcp_sock *tp = tcp_sk(sk);
	const struct tcphdr *th = tcp_hdr(skb);
	__u32 cookie = ntohl(th->ack_seq) - 1;
	struct sock *ret = sk;
	struct request_sock *req;
	int mss;
	struct rtable *rt;
	__u8 rcv_wscale;
	struct flowi4 fl4;
	u32 tsoff = 0;

	if (!sock_net(sk)->ipv4.sysctl_tcp_syncookies || !th->ack || th->rst)
		goto out;

	if (tcp_synq_no_recent_overflow(sk))
		goto out;

	mss = __cookie_v4_check(ip_hdr(skb), th, cookie);
	if (mss == 0) {
		__NET_INC_STATS(sock_net(sk), LINUX_MIB_SYNCOOKIESFAILED);
		goto out;
	}

	__NET_INC_STATS(sock_net(sk), LINUX_MIB_SYNCOOKIESRECV);

	/* check for timestamp cookie support */
	memset(&tcp_opt, 0, sizeof(tcp_opt));
	tcp_parse_options(sock_net(sk), skb, &tcp_opt, 0, NULL);

	if (tcp_opt.saw_tstamp && tcp_opt.rcv_tsecr) {
		tsoff = secure_tcp_ts_off(sock_net(sk),
					  ip_hdr(skb)->daddr,
					  ip_hdr(skb)->saddr);
		tcp_opt.rcv_tsecr -= tsoff;
	}

	if (!cookie_timestamp_decode(sock_net(sk), &tcp_opt))
		goto out;

	ret = NULL;
	req = inet_reqsk_alloc(&tcp_request_sock_ops, sk, false); /* for safety */
	if (!req)
		goto out;

	ireq = inet_rsk(req);
	treq = tcp_rsk(req);
	treq->rcv_isn		= ntohl(th->seq) - 1;
	treq->snt_isn		= cookie;
	treq->ts_off		= 0;
	treq->txhash		= net_tx_rndhash();
	req->mss		= mss;
	ireq->ir_num		= ntohs(th->dest);
	ireq->ir_rmt_port	= th->source;
	sk_rcv_saddr_set(req_to_sk(req), ip_hdr(skb)->daddr);
	sk_daddr_set(req_to_sk(req), ip_hdr(skb)->saddr);
	ireq->ir_mark		= inet_request_mark(sk, skb);
	ireq->snd_wscale	= tcp_opt.snd_wscale;
	ireq->sack_ok		= tcp_opt.sack_ok;
	ireq->wscale_ok		= tcp_opt.wscale_ok;
	ireq->tstamp_ok		= tcp_opt.saw_tstamp;
	req->ts_recent		= tcp_opt.saw_tstamp ? tcp_opt.rcv_tsval : 0;
	treq->snt_synack	= 0;
	treq->tfo_listener	= false;
	if (IS_ENABLED(CONFIG_SMC))
		ireq->smc_ok = 0;

	ireq->ir_iif = inet_request_bound_dev_if(sk, skb);

	/* We throwed the options of the initial SYN away, so we hope
	 * the ACK carries the same options again (see RFC1122 4.2.3.8)
	 */
	RCU_INIT_POINTER(ireq->ireq_opt, tcp_v4_save_options(sock_net(sk), skb));

	if (security_inet_conn_request(sk, skb, req)) {
		reqsk_free(req);
		goto out;
	}

	req->num_retrans = 0;

	/*
	 * We need to lookup the route here to get at the correct
	 * window size. We should better make sure that the window size
	 * hasn't changed since we received the original syn, but I see
	 * no easy way to do this.
	 */
	flowi4_init_output(&fl4, ireq->ir_iif, ireq->ir_mark,
			   RT_CONN_FLAGS(sk), RT_SCOPE_UNIVERSE, IPPROTO_TCP,
			   inet_sk_flowi_flags(sk),
			   opt->srr ? opt->faddr : ireq->ir_rmt_addr,
			   ireq->ir_loc_addr, th->source, th->dest, sk->sk_uid);
	security_req_classify_flow(req, flowi4_to_flowi(&fl4));
	rt = ip_route_output_key(sock_net(sk), &fl4);
	if (IS_ERR(rt)) {
		reqsk_free(req);
		goto out;
	}

	/* Try to redo what tcp_v4_send_synack did. */
	req->rsk_window_clamp = tp->window_clamp ? :dst_metric(&rt->dst, RTAX_WINDOW);

	tcp_select_initial_window(sk, tcp_full_space(sk), req->mss,
				  &req->rsk_rcv_wnd, &req->rsk_window_clamp,
				  ireq->wscale_ok, &rcv_wscale,
				  dst_metric(&rt->dst, RTAX_INITRWND));

	ireq->rcv_wscale  = rcv_wscale;
	ireq->ecn_ok = cookie_ecn_ok(&tcp_opt, sock_net(sk), &rt->dst);

	ret = tcp_get_cookie_sock(sk, skb, req, &rt->dst, tsoff);
	/* ip_queue_xmit() depends on our flow being setup
	 * Normal sockets get it right from inet_csk_route_child_sock()
	 */
	if (ret)
		inet_sk(ret)->cork.fl.u.ip4 = fl4;
out:	return ret;
}<|MERGE_RESOLUTION|>--- conflicted
+++ resolved
@@ -212,22 +212,11 @@
 		refcount_set(&req->rsk_refcnt, 1);
 		tcp_sk(child)->tsoffset = tsoff;
 		sock_rps_save_rxhash(child, skb);
-<<<<<<< HEAD
-		if (!inet_csk_reqsk_queue_add(sk, req, child)) {
-			bh_unlock_sock(child);
-			sock_put(child);
-			child = NULL;
-			reqsk_put(req);
-		}
-	} else {
-		reqsk_free(req);
-=======
 		if (inet_csk_reqsk_queue_add(sk, req, child))
 			return child;
 
 		bh_unlock_sock(child);
 		sock_put(child);
->>>>>>> 0ecfebd2
 	}
 	__reqsk_free(req);
 

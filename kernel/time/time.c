--- conflicted
+++ resolved
@@ -312,7 +312,6 @@
 
 	return 0;
 }
-<<<<<<< HEAD
 
 int put_old_timex32(struct old_timex32 __user *utp, const struct __kernel_timex *txc)
 {
@@ -345,40 +344,6 @@
 	return 0;
 }
 
-=======
-
-int put_old_timex32(struct old_timex32 __user *utp, const struct __kernel_timex *txc)
-{
-	struct old_timex32 tx32;
-
-	memset(&tx32, 0, sizeof(struct old_timex32));
-	tx32.modes = txc->modes;
-	tx32.offset = txc->offset;
-	tx32.freq = txc->freq;
-	tx32.maxerror = txc->maxerror;
-	tx32.esterror = txc->esterror;
-	tx32.status = txc->status;
-	tx32.constant = txc->constant;
-	tx32.precision = txc->precision;
-	tx32.tolerance = txc->tolerance;
-	tx32.time.tv_sec = txc->time.tv_sec;
-	tx32.time.tv_usec = txc->time.tv_usec;
-	tx32.tick = txc->tick;
-	tx32.ppsfreq = txc->ppsfreq;
-	tx32.jitter = txc->jitter;
-	tx32.shift = txc->shift;
-	tx32.stabil = txc->stabil;
-	tx32.jitcnt = txc->jitcnt;
-	tx32.calcnt = txc->calcnt;
-	tx32.errcnt = txc->errcnt;
-	tx32.stbcnt = txc->stbcnt;
-	tx32.tai = txc->tai;
-	if (copy_to_user(utp, &tx32, sizeof(struct old_timex32)))
-		return -EFAULT;
-	return 0;
-}
-
->>>>>>> 0ecfebd2
 SYSCALL_DEFINE1(adjtimex_time32, struct old_timex32 __user *, utp)
 {
 	struct __kernel_timex txc;

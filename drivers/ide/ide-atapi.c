/*
 * ATAPI support.
 */

#include <linux/kernel.h>
#include <linux/cdrom.h>
#include <linux/delay.h>
#include <linux/ide.h>
#include <linux/scatterlist.h>

#include <scsi/scsi.h>

#ifdef DEBUG
#define debug_log(fmt, args...) \
	printk(KERN_INFO "ide: " fmt, ## args)
#else
#define debug_log(fmt, args...) do {} while (0)
#endif

#define ATAPI_MIN_CDB_BYTES	12

static inline int dev_is_idecd(ide_drive_t *drive)
{
	return drive->media == ide_cdrom || drive->media == ide_optical;
}

/*
 * Check whether we can support a device,
 * based on the ATAPI IDENTIFY command results.
 */
int ide_check_atapi_device(ide_drive_t *drive, const char *s)
{
	u16 *id = drive->id;
	u8 gcw[2], protocol, device_type, removable, drq_type, packet_size;

	*((u16 *)&gcw) = id[ATA_ID_CONFIG];

	protocol    = (gcw[1] & 0xC0) >> 6;
	device_type =  gcw[1] & 0x1F;
	removable   = (gcw[0] & 0x80) >> 7;
	drq_type    = (gcw[0] & 0x60) >> 5;
	packet_size =  gcw[0] & 0x03;

#ifdef CONFIG_PPC
	/* kludge for Apple PowerBook internal zip */
	if (drive->media == ide_floppy && device_type == 5 &&
	    !strstr((char *)&id[ATA_ID_PROD], "CD-ROM") &&
	    strstr((char *)&id[ATA_ID_PROD], "ZIP"))
		device_type = 0;
#endif

	if (protocol != 2)
		printk(KERN_ERR "%s: %s: protocol (0x%02x) is not ATAPI\n",
			s, drive->name, protocol);
	else if ((drive->media == ide_floppy && device_type != 0) ||
		 (drive->media == ide_tape && device_type != 1))
		printk(KERN_ERR "%s: %s: invalid device type (0x%02x)\n",
			s, drive->name, device_type);
	else if (removable == 0)
		printk(KERN_ERR "%s: %s: the removable flag is not set\n",
			s, drive->name);
	else if (drive->media == ide_floppy && drq_type == 3)
		printk(KERN_ERR "%s: %s: sorry, DRQ type (0x%02x) not "
			"supported\n", s, drive->name, drq_type);
	else if (packet_size != 0)
		printk(KERN_ERR "%s: %s: packet size (0x%02x) is not 12 "
			"bytes\n", s, drive->name, packet_size);
	else
		return 1;
	return 0;
}
EXPORT_SYMBOL_GPL(ide_check_atapi_device);

void ide_init_pc(struct ide_atapi_pc *pc)
{
	memset(pc, 0, sizeof(*pc));
	pc->buf = pc->pc_buf;
	pc->buf_size = IDE_PC_BUFFER_SIZE;
}
EXPORT_SYMBOL_GPL(ide_init_pc);

/*
 * Add a special packet command request to the tail of the request queue,
 * and wait for it to be serviced.
 */
int ide_queue_pc_tail(ide_drive_t *drive, struct gendisk *disk,
		      struct ide_atapi_pc *pc)
{
	struct request *rq;
	int error;

	rq = blk_get_request(drive->queue, READ, __GFP_WAIT);
	rq->cmd_type = REQ_TYPE_SPECIAL;
	rq->special = (char *)pc;

	if (pc->req_xfer) {
		error = blk_rq_map_kern(drive->queue, rq, pc->buf, pc->req_xfer,
					GFP_NOIO);
		if (error)
			goto put_req;
	}

	memcpy(rq->cmd, pc->c, 12);
	if (drive->media == ide_tape)
		rq->cmd[13] = REQ_IDETAPE_PC1;
	error = blk_execute_rq(drive->queue, disk, rq, 0);
put_req:
	blk_put_request(rq);
	return error;
}
EXPORT_SYMBOL_GPL(ide_queue_pc_tail);

int ide_do_test_unit_ready(ide_drive_t *drive, struct gendisk *disk)
{
	struct ide_atapi_pc pc;

	ide_init_pc(&pc);
	pc.c[0] = TEST_UNIT_READY;

	return ide_queue_pc_tail(drive, disk, &pc);
}
EXPORT_SYMBOL_GPL(ide_do_test_unit_ready);

int ide_do_start_stop(ide_drive_t *drive, struct gendisk *disk, int start)
{
	struct ide_atapi_pc pc;

	ide_init_pc(&pc);
	pc.c[0] = START_STOP;
	pc.c[4] = start;

	if (drive->media == ide_tape)
		pc.flags |= PC_FLAG_WAIT_FOR_DSC;

	return ide_queue_pc_tail(drive, disk, &pc);
}
EXPORT_SYMBOL_GPL(ide_do_start_stop);

int ide_set_media_lock(ide_drive_t *drive, struct gendisk *disk, int on)
{
	struct ide_atapi_pc pc;

	if ((drive->dev_flags & IDE_DFLAG_DOORLOCKING) == 0)
		return 0;

	ide_init_pc(&pc);
	pc.c[0] = ALLOW_MEDIUM_REMOVAL;
	pc.c[4] = on;

	return ide_queue_pc_tail(drive, disk, &pc);
}
EXPORT_SYMBOL_GPL(ide_set_media_lock);

void ide_create_request_sense_cmd(ide_drive_t *drive, struct ide_atapi_pc *pc)
{
	ide_init_pc(pc);
	pc->c[0] = REQUEST_SENSE;
	if (drive->media == ide_floppy) {
		pc->c[4] = 255;
		pc->req_xfer = 18;
	} else {
		pc->c[4] = 20;
		pc->req_xfer = 20;
	}
}
EXPORT_SYMBOL_GPL(ide_create_request_sense_cmd);

void ide_prep_sense(ide_drive_t *drive, struct request *rq)
{
	struct request_sense *sense = &drive->sense_data;
	struct request *sense_rq = &drive->sense_rq;
	unsigned int cmd_len, sense_len;
	int err;

	debug_log("%s: enter\n", __func__);

	switch (drive->media) {
	case ide_floppy:
		cmd_len = 255;
		sense_len = 18;
		break;
	case ide_tape:
		cmd_len = 20;
		sense_len = 20;
		break;
	default:
		cmd_len = 18;
		sense_len = 18;
	}

	BUG_ON(sense_len > sizeof(*sense));

	if (blk_sense_request(rq) || drive->sense_rq_armed)
		return;

	memset(sense, 0, sizeof(*sense));

	blk_rq_init(rq->q, sense_rq);

	err = blk_rq_map_kern(drive->queue, sense_rq, sense, sense_len,
			      GFP_NOIO);
	if (unlikely(err)) {
		if (printk_ratelimit())
			printk(KERN_WARNING "%s: failed to map sense buffer\n",
			       drive->name);
		return;
	}

	sense_rq->rq_disk = rq->rq_disk;
	sense_rq->cmd[0] = GPCMD_REQUEST_SENSE;
	sense_rq->cmd[4] = cmd_len;
	sense_rq->cmd_type = REQ_TYPE_SENSE;
	sense_rq->cmd_flags |= REQ_PREEMPT;

	if (drive->media == ide_tape)
		sense_rq->cmd[13] = REQ_IDETAPE_PC1;

	drive->sense_rq_armed = true;
}
EXPORT_SYMBOL_GPL(ide_prep_sense);

int ide_queue_sense_rq(ide_drive_t *drive, void *special)
{
	/* deferred failure from ide_prep_sense() */
	if (!drive->sense_rq_armed) {
		printk(KERN_WARNING "%s: failed queue sense request\n",
		       drive->name);
		return -ENOMEM;
	}

	drive->sense_rq.special = special;
	drive->sense_rq_armed = false;

	drive->hwif->rq = NULL;

	elv_add_request(drive->queue, &drive->sense_rq,
			ELEVATOR_INSERT_FRONT, 0);
	return 0;
}
EXPORT_SYMBOL_GPL(ide_queue_sense_rq);

/*
 * Called when an error was detected during the last packet command.
 * We queue a request sense packet command at the head of the request
 * queue.
 */
void ide_retry_pc(ide_drive_t *drive)
{
<<<<<<< HEAD
	struct request *failed_rq = drive->hwif->rq;
=======
>>>>>>> ad7c52d0
	struct request *sense_rq = &drive->sense_rq;
	struct ide_atapi_pc *pc = &drive->request_sense_pc;

	(void)ide_read_error(drive);

	/* init pc from sense_rq */
	ide_init_pc(pc);
	memcpy(pc->c, sense_rq->cmd, 12);
	pc->buf = bio_data(sense_rq->bio);	/* pointer to mapped address */
<<<<<<< HEAD
	pc->req_xfer = blk_rq_bytes(sense_rq);

	if (drive->media == ide_tape)
		set_bit(IDE_AFLAG_IGNORE_DSC, &drive->atapi_flags);

	/*
	 * Push back the failed request and put request sense on top
	 * of it.  The failed command will be retried after sense data
	 * is acquired.
	 */
	blk_requeue_request(failed_rq->q, failed_rq);
	drive->hwif->rq = NULL;
	if (ide_queue_sense_rq(drive, pc)) {
		blk_start_request(failed_rq);
		ide_complete_rq(drive, -EIO, blk_rq_bytes(failed_rq));
	}
=======
	pc->req_xfer = sense_rq->data_len;

	if (drive->media == ide_tape)
		drive->atapi_flags |= IDE_AFLAG_IGNORE_DSC;

	if (ide_queue_sense_rq(drive, pc))
		ide_complete_rq(drive, -EIO, blk_rq_bytes(drive->hwif->rq));
>>>>>>> ad7c52d0
}
EXPORT_SYMBOL_GPL(ide_retry_pc);

int ide_cd_expiry(ide_drive_t *drive)
{
	struct request *rq = drive->hwif->rq;
	unsigned long wait = 0;

	debug_log("%s: rq->cmd[0]: 0x%x\n", __func__, rq->cmd[0]);

	/*
	 * Some commands are *slow* and normally take a long time to complete.
	 * Usually we can use the ATAPI "disconnect" to bypass this, but not all
	 * commands/drives support that. Let ide_timer_expiry keep polling us
	 * for these.
	 */
	switch (rq->cmd[0]) {
	case GPCMD_BLANK:
	case GPCMD_FORMAT_UNIT:
	case GPCMD_RESERVE_RZONE_TRACK:
	case GPCMD_CLOSE_TRACK:
	case GPCMD_FLUSH_CACHE:
		wait = ATAPI_WAIT_PC;
		break;
	default:
		if (!(rq->cmd_flags & REQ_QUIET))
			printk(KERN_INFO "cmd 0x%x timed out\n",
					 rq->cmd[0]);
		wait = 0;
		break;
	}
	return wait;
}
EXPORT_SYMBOL_GPL(ide_cd_expiry);

int ide_cd_get_xferlen(struct request *rq)
{
	if (blk_fs_request(rq))
		return 32768;
	else if (blk_sense_request(rq) || blk_pc_request(rq) ||
			 rq->cmd_type == REQ_TYPE_ATA_PC)
		return blk_rq_bytes(rq);
	else
		return 0;
}
EXPORT_SYMBOL_GPL(ide_cd_get_xferlen);

void ide_read_bcount_and_ireason(ide_drive_t *drive, u16 *bcount, u8 *ireason)
{
	struct ide_taskfile tf;

	drive->hwif->tp_ops->tf_read(drive, &tf, IDE_VALID_NSECT |
				     IDE_VALID_LBAM | IDE_VALID_LBAH);

	*bcount = (tf.lbah << 8) | tf.lbam;
	*ireason = tf.nsect & 3;
}
EXPORT_SYMBOL_GPL(ide_read_bcount_and_ireason);

/*
 * This is the usual interrupt handler which will be called during a packet
 * command.  We will transfer some of the data (as requested by the drive)
 * and will re-point interrupt handler to us.
 */
static ide_startstop_t ide_pc_intr(ide_drive_t *drive)
{
	struct ide_atapi_pc *pc = drive->pc;
	ide_hwif_t *hwif = drive->hwif;
	struct ide_cmd *cmd = &hwif->cmd;
	struct request *rq = hwif->rq;
	const struct ide_tp_ops *tp_ops = hwif->tp_ops;
	unsigned int timeout, done;
	u16 bcount;
	u8 stat, ireason, dsc = 0;
	u8 write = !!(pc->flags & PC_FLAG_WRITING);

	debug_log("Enter %s - interrupt handler\n", __func__);

	timeout = (drive->media == ide_floppy) ? WAIT_FLOPPY_CMD
					       : WAIT_TAPE_CMD;

	/* Clear the interrupt */
	stat = tp_ops->read_status(hwif);

	if (pc->flags & PC_FLAG_DMA_IN_PROGRESS) {
		int rc;

		drive->waiting_for_dma = 0;
		rc = hwif->dma_ops->dma_end(drive);
		ide_dma_unmap_sg(drive, cmd);

		if (rc || (drive->media == ide_tape && (stat & ATA_ERR))) {
			if (drive->media == ide_floppy)
				printk(KERN_ERR "%s: DMA %s error\n",
					drive->name, rq_data_dir(pc->rq)
						     ? "write" : "read");
			pc->flags |= PC_FLAG_DMA_ERROR;
		} else
			pc->xferred = pc->req_xfer;
		debug_log("%s: DMA finished\n", drive->name);
	}

	/* No more interrupts */
	if ((stat & ATA_DRQ) == 0) {
		int uptodate, error;

		debug_log("Packet command completed, %d bytes transferred\n",
			  pc->xferred);

		pc->flags &= ~PC_FLAG_DMA_IN_PROGRESS;

		local_irq_enable_in_hardirq();

		if (drive->media == ide_tape &&
		    (stat & ATA_ERR) && rq->cmd[0] == REQUEST_SENSE)
			stat &= ~ATA_ERR;

		if ((stat & ATA_ERR) || (pc->flags & PC_FLAG_DMA_ERROR)) {
			/* Error detected */
			debug_log("%s: I/O error\n", drive->name);

			if (drive->media != ide_tape)
				pc->rq->errors++;

			if (rq->cmd[0] == REQUEST_SENSE) {
				printk(KERN_ERR "%s: I/O error in request sense"
						" command\n", drive->name);
				return ide_do_reset(drive);
			}

			debug_log("[cmd %x]: check condition\n", rq->cmd[0]);

			/* Retry operation */
			ide_retry_pc(drive);

			/* queued, but not started */
			return ide_stopped;
		}
		pc->error = 0;

		if ((pc->flags & PC_FLAG_WAIT_FOR_DSC) && (stat & ATA_DSC) == 0)
			dsc = 1;

		/*
		 * ->pc_callback() might change rq->data_len for
		 * residual count, cache total length.
		 */
		done = blk_rq_bytes(rq);

		/* Command finished - Call the callback function */
		uptodate = drive->pc_callback(drive, dsc);

		if (uptodate == 0)
			drive->failed_pc = NULL;

		if (blk_special_request(rq)) {
			rq->errors = 0;
			error = 0;
		} else {

			if (blk_fs_request(rq) == 0 && uptodate <= 0) {
				if (rq->errors == 0)
					rq->errors = -EIO;
			}

			error = uptodate ? 0 : -EIO;
		}

		ide_complete_rq(drive, error, blk_rq_bytes(rq));
		return ide_stopped;
	}

	if (pc->flags & PC_FLAG_DMA_IN_PROGRESS) {
		pc->flags &= ~PC_FLAG_DMA_IN_PROGRESS;
		printk(KERN_ERR "%s: The device wants to issue more interrupts "
				"in DMA mode\n", drive->name);
		ide_dma_off(drive);
		return ide_do_reset(drive);
	}

	/* Get the number of bytes to transfer on this interrupt. */
	ide_read_bcount_and_ireason(drive, &bcount, &ireason);

	if (ireason & ATAPI_COD) {
		printk(KERN_ERR "%s: CoD != 0 in %s\n", drive->name, __func__);
		return ide_do_reset(drive);
	}

	if (((ireason & ATAPI_IO) == ATAPI_IO) == write) {
		/* Hopefully, we will never get here */
		printk(KERN_ERR "%s: We wanted to %s, but the device wants us "
				"to %s!\n", drive->name,
				(ireason & ATAPI_IO) ? "Write" : "Read",
				(ireason & ATAPI_IO) ? "Read" : "Write");
		return ide_do_reset(drive);
	}

	done = min_t(unsigned int, bcount, cmd->nleft);
	ide_pio_bytes(drive, cmd, write, done);

	/* Update transferred byte count */
	pc->xferred += done;

	bcount -= done;

	if (bcount)
		ide_pad_transfer(drive, write, bcount);

	debug_log("[cmd %x] transferred %d bytes, padded %d bytes\n",
		  rq->cmd[0], done, bcount);

	/* And set the interrupt handler again */
	ide_set_handler(drive, ide_pc_intr, timeout);
	return ide_started;
}

static void ide_init_packet_cmd(struct ide_cmd *cmd, u8 valid_tf,
				u16 bcount, u8 dma)
{
	cmd->protocol = dma ? ATAPI_PROT_DMA : ATAPI_PROT_PIO;
	cmd->valid.out.tf = IDE_VALID_LBAH | IDE_VALID_LBAM |
			    IDE_VALID_FEATURE | valid_tf;
	cmd->tf.command = ATA_CMD_PACKET;
	cmd->tf.feature = dma;		/* Use PIO/DMA */
	cmd->tf.lbam    = bcount & 0xff;
	cmd->tf.lbah    = (bcount >> 8) & 0xff;
}

static u8 ide_read_ireason(ide_drive_t *drive)
{
	struct ide_taskfile tf;

	drive->hwif->tp_ops->tf_read(drive, &tf, IDE_VALID_NSECT);

	return tf.nsect & 3;
}

static u8 ide_wait_ireason(ide_drive_t *drive, u8 ireason)
{
	int retries = 100;

	while (retries-- && ((ireason & ATAPI_COD) == 0 ||
		(ireason & ATAPI_IO))) {
		printk(KERN_ERR "%s: (IO,CoD != (0,1) while issuing "
				"a packet command, retrying\n", drive->name);
		udelay(100);
		ireason = ide_read_ireason(drive);
		if (retries == 0) {
			printk(KERN_ERR "%s: (IO,CoD != (0,1) while issuing "
					"a packet command, ignoring\n",
					drive->name);
			ireason |= ATAPI_COD;
			ireason &= ~ATAPI_IO;
		}
	}

	return ireason;
}

static int ide_delayed_transfer_pc(ide_drive_t *drive)
{
	/* Send the actual packet */
	drive->hwif->tp_ops->output_data(drive, NULL, drive->pc->c, 12);

	/* Timeout for the packet command */
	return WAIT_FLOPPY_CMD;
}

static ide_startstop_t ide_transfer_pc(ide_drive_t *drive)
{
	struct ide_atapi_pc *uninitialized_var(pc);
	ide_hwif_t *hwif = drive->hwif;
	struct request *rq = hwif->rq;
	ide_expiry_t *expiry;
	unsigned int timeout;
	int cmd_len;
	ide_startstop_t startstop;
	u8 ireason;

	if (ide_wait_stat(&startstop, drive, ATA_DRQ, ATA_BUSY, WAIT_READY)) {
		printk(KERN_ERR "%s: Strange, packet command initiated yet "
				"DRQ isn't asserted\n", drive->name);
		return startstop;
	}

	if (drive->atapi_flags & IDE_AFLAG_DRQ_INTERRUPT) {
		if (drive->dma)
			drive->waiting_for_dma = 1;
	}

	if (dev_is_idecd(drive)) {
		/* ATAPI commands get padded out to 12 bytes minimum */
		cmd_len = COMMAND_SIZE(rq->cmd[0]);
		if (cmd_len < ATAPI_MIN_CDB_BYTES)
			cmd_len = ATAPI_MIN_CDB_BYTES;

		timeout = rq->timeout;
		expiry  = ide_cd_expiry;
	} else {
		pc = drive->pc;

		cmd_len = ATAPI_MIN_CDB_BYTES;

		/*
		 * If necessary schedule the packet transfer to occur 'timeout'
		 * miliseconds later in ide_delayed_transfer_pc() after the
		 * device says it's ready for a packet.
		 */
		if (drive->atapi_flags & IDE_AFLAG_ZIP_DRIVE) {
			timeout = drive->pc_delay;
			expiry = &ide_delayed_transfer_pc;
		} else {
			timeout = (drive->media == ide_floppy) ? WAIT_FLOPPY_CMD
							       : WAIT_TAPE_CMD;
			expiry = NULL;
		}

		ireason = ide_read_ireason(drive);
		if (drive->media == ide_tape)
			ireason = ide_wait_ireason(drive, ireason);

		if ((ireason & ATAPI_COD) == 0 || (ireason & ATAPI_IO)) {
			printk(KERN_ERR "%s: (IO,CoD) != (0,1) while issuing "
					"a packet command\n", drive->name);

			return ide_do_reset(drive);
		}
	}

	hwif->expiry = expiry;

	/* Set the interrupt routine */
	ide_set_handler(drive,
			(dev_is_idecd(drive) ? drive->irq_handler
					     : ide_pc_intr),
			timeout);

	/* Send the actual packet */
	if ((drive->atapi_flags & IDE_AFLAG_ZIP_DRIVE) == 0)
		hwif->tp_ops->output_data(drive, NULL, rq->cmd, cmd_len);

	/* Begin DMA, if necessary */
	if (dev_is_idecd(drive)) {
		if (drive->dma)
			hwif->dma_ops->dma_start(drive);
	} else {
		if (pc->flags & PC_FLAG_DMA_OK) {
			pc->flags |= PC_FLAG_DMA_IN_PROGRESS;
			hwif->dma_ops->dma_start(drive);
		}
	}

	return ide_started;
}

ide_startstop_t ide_issue_pc(ide_drive_t *drive, struct ide_cmd *cmd)
{
	struct ide_atapi_pc *pc;
	ide_hwif_t *hwif = drive->hwif;
	ide_expiry_t *expiry = NULL;
	struct request *rq = hwif->rq;
	unsigned int timeout;
	u16 bcount;
	u8 valid_tf;
	u8 drq_int = !!(drive->atapi_flags & IDE_AFLAG_DRQ_INTERRUPT);

	if (dev_is_idecd(drive)) {
		valid_tf = IDE_VALID_NSECT | IDE_VALID_LBAL;
		bcount = ide_cd_get_xferlen(rq);
		expiry = ide_cd_expiry;
		timeout = ATAPI_WAIT_PC;

		if (drive->dma)
			drive->dma = !ide_dma_prepare(drive, cmd);
	} else {
		pc = drive->pc;

		/* We haven't transferred any data yet */
		pc->xferred = 0;

		valid_tf = IDE_VALID_DEVICE;
		bcount = ((drive->media == ide_tape) ?
				pc->req_xfer :
				min(pc->req_xfer, 63 * 1024));

		if (pc->flags & PC_FLAG_DMA_ERROR) {
			pc->flags &= ~PC_FLAG_DMA_ERROR;
			ide_dma_off(drive);
		}

		if (pc->flags & PC_FLAG_DMA_OK)
			drive->dma = !ide_dma_prepare(drive, cmd);

		if (!drive->dma)
			pc->flags &= ~PC_FLAG_DMA_OK;

		timeout = (drive->media == ide_floppy) ? WAIT_FLOPPY_CMD
						       : WAIT_TAPE_CMD;
	}

	ide_init_packet_cmd(cmd, valid_tf, bcount, drive->dma);

	(void)do_rw_taskfile(drive, cmd);

	if (drq_int) {
		if (drive->dma)
			drive->waiting_for_dma = 0;
		hwif->expiry = expiry;
	}

	ide_execute_command(drive, cmd, ide_transfer_pc, timeout);

	return drq_int ? ide_started : ide_transfer_pc(drive);
}
EXPORT_SYMBOL_GPL(ide_issue_pc);<|MERGE_RESOLUTION|>--- conflicted
+++ resolved
@@ -246,10 +246,7 @@
  */
 void ide_retry_pc(ide_drive_t *drive)
 {
-<<<<<<< HEAD
 	struct request *failed_rq = drive->hwif->rq;
-=======
->>>>>>> ad7c52d0
 	struct request *sense_rq = &drive->sense_rq;
 	struct ide_atapi_pc *pc = &drive->request_sense_pc;
 
@@ -259,11 +256,10 @@
 	ide_init_pc(pc);
 	memcpy(pc->c, sense_rq->cmd, 12);
 	pc->buf = bio_data(sense_rq->bio);	/* pointer to mapped address */
-<<<<<<< HEAD
 	pc->req_xfer = blk_rq_bytes(sense_rq);
 
 	if (drive->media == ide_tape)
-		set_bit(IDE_AFLAG_IGNORE_DSC, &drive->atapi_flags);
+		drive->atapi_flags |= IDE_AFLAG_IGNORE_DSC;
 
 	/*
 	 * Push back the failed request and put request sense on top
@@ -276,15 +272,6 @@
 		blk_start_request(failed_rq);
 		ide_complete_rq(drive, -EIO, blk_rq_bytes(failed_rq));
 	}
-=======
-	pc->req_xfer = sense_rq->data_len;
-
-	if (drive->media == ide_tape)
-		drive->atapi_flags |= IDE_AFLAG_IGNORE_DSC;
-
-	if (ide_queue_sense_rq(drive, pc))
-		ide_complete_rq(drive, -EIO, blk_rq_bytes(drive->hwif->rq));
->>>>>>> ad7c52d0
 }
 EXPORT_SYMBOL_GPL(ide_retry_pc);
 

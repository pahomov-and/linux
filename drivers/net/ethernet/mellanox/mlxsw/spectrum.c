--- conflicted
+++ resolved
@@ -4092,7 +4092,6 @@
 }
 
 static void mlxsw_sp_port_module_info_fini(struct mlxsw_sp *mlxsw_sp)
-<<<<<<< HEAD
 {
 	int i;
 
@@ -4103,18 +4102,6 @@
 
 static u8 mlxsw_sp_cluster_base_port_get(u8 local_port, unsigned int max_width)
 {
-=======
-{
-	int i;
-
-	for (i = 1; i < mlxsw_core_max_ports(mlxsw_sp->core); i++)
-		kfree(mlxsw_sp->port_mapping[i]);
-	kfree(mlxsw_sp->port_mapping);
-}
-
-static u8 mlxsw_sp_cluster_base_port_get(u8 local_port, unsigned int max_width)
-{
->>>>>>> a7196caf
 	u8 offset = (local_port - 1) % max_width;
 
 	return local_port - offset;
@@ -5150,8 +5137,6 @@
 	mlxsw_sp->ptp_ops = &mlxsw_sp2_ptp_ops;
 
 	return mlxsw_sp_init(mlxsw_core, mlxsw_bus_info, extack);
-<<<<<<< HEAD
-=======
 }
 
 static int mlxsw_sp3_init(struct mlxsw_core *mlxsw_core,
@@ -5173,7 +5158,6 @@
 	mlxsw_sp->ptp_ops = &mlxsw_sp2_ptp_ops;
 
 	return mlxsw_sp_init(mlxsw_core, mlxsw_bus_info, extack);
->>>>>>> a7196caf
 }
 
 static void mlxsw_sp_fini(struct mlxsw_core *mlxsw_core)

/*
 * Copyright © 2016 Intel Corporation
 *
 * Permission is hereby granted, free of charge, to any person obtaining a
 * copy of this software and associated documentation files (the "Software"),
 * to deal in the Software without restriction, including without limitation
 * the rights to use, copy, modify, merge, publish, distribute, sublicense,
 * and/or sell copies of the Software, and to permit persons to whom the
 * Software is furnished to do so, subject to the following conditions:
 *
 * The above copyright notice and this permission notice (including the next
 * paragraph) shall be included in all copies or substantial portions of the
 * Software.
 *
 * THE SOFTWARE IS PROVIDED "AS IS", WITHOUT WARRANTY OF ANY KIND, EXPRESS OR
 * IMPLIED, INCLUDING BUT NOT LIMITED TO THE WARRANTIES OF MERCHANTABILITY,
 * FITNESS FOR A PARTICULAR PURPOSE AND NONINFRINGEMENT.  IN NO EVENT SHALL
 * THE AUTHORS OR COPYRIGHT HOLDERS BE LIABLE FOR ANY CLAIM, DAMAGES OR OTHER
 * LIABILITY, WHETHER IN AN ACTION OF CONTRACT, TORT OR OTHERWISE, ARISING
 * FROM, OUT OF OR IN CONNECTION WITH THE SOFTWARE OR THE USE OR OTHER DEALINGS
 * IN THE SOFTWARE.
 *
 */

#include "i915_drv.h"
#include "intel_ringbuffer.h"
#include "intel_lrc.h"

/* Haswell does have the CXT_SIZE register however it does not appear to be
 * valid. Now, docs explain in dwords what is in the context object. The full
 * size is 70720 bytes, however, the power context and execlist context will
 * never be saved (power context is stored elsewhere, and execlists don't work
 * on HSW) - so the final size, including the extra state required for the
 * Resource Streamer, is 66944 bytes, which rounds to 17 pages.
 */
#define HSW_CXT_TOTAL_SIZE		(17 * PAGE_SIZE)
/* Same as Haswell, but 72064 bytes now. */
#define GEN8_CXT_TOTAL_SIZE		(18 * PAGE_SIZE)

#define GEN8_LR_CONTEXT_RENDER_SIZE	(20 * PAGE_SIZE)
#define GEN9_LR_CONTEXT_RENDER_SIZE	(22 * PAGE_SIZE)

#define GEN8_LR_CONTEXT_OTHER_SIZE	( 2 * PAGE_SIZE)

struct engine_class_info {
	const char *name;
	int (*init_legacy)(struct intel_engine_cs *engine);
	int (*init_execlists)(struct intel_engine_cs *engine);
};

static const struct engine_class_info intel_engine_classes[] = {
	[RENDER_CLASS] = {
		.name = "rcs",
		.init_execlists = logical_render_ring_init,
		.init_legacy = intel_init_render_ring_buffer,
	},
	[COPY_ENGINE_CLASS] = {
		.name = "bcs",
		.init_execlists = logical_xcs_ring_init,
		.init_legacy = intel_init_blt_ring_buffer,
	},
	[VIDEO_DECODE_CLASS] = {
		.name = "vcs",
		.init_execlists = logical_xcs_ring_init,
		.init_legacy = intel_init_bsd_ring_buffer,
	},
	[VIDEO_ENHANCEMENT_CLASS] = {
		.name = "vecs",
		.init_execlists = logical_xcs_ring_init,
		.init_legacy = intel_init_vebox_ring_buffer,
	},
};

struct engine_info {
	unsigned int hw_id;
	unsigned int uabi_id;
	u8 class;
	u8 instance;
	u32 mmio_base;
	unsigned irq_shift;
};

static const struct engine_info intel_engines[] = {
	[RCS] = {
		.hw_id = RCS_HW,
		.uabi_id = I915_EXEC_RENDER,
		.class = RENDER_CLASS,
		.instance = 0,
		.mmio_base = RENDER_RING_BASE,
		.irq_shift = GEN8_RCS_IRQ_SHIFT,
	},
	[BCS] = {
		.hw_id = BCS_HW,
		.uabi_id = I915_EXEC_BLT,
		.class = COPY_ENGINE_CLASS,
		.instance = 0,
		.mmio_base = BLT_RING_BASE,
		.irq_shift = GEN8_BCS_IRQ_SHIFT,
	},
	[VCS] = {
		.hw_id = VCS_HW,
		.uabi_id = I915_EXEC_BSD,
		.class = VIDEO_DECODE_CLASS,
		.instance = 0,
		.mmio_base = GEN6_BSD_RING_BASE,
		.irq_shift = GEN8_VCS1_IRQ_SHIFT,
	},
	[VCS2] = {
		.hw_id = VCS2_HW,
		.uabi_id = I915_EXEC_BSD,
		.class = VIDEO_DECODE_CLASS,
		.instance = 1,
		.mmio_base = GEN8_BSD2_RING_BASE,
		.irq_shift = GEN8_VCS2_IRQ_SHIFT,
	},
	[VECS] = {
		.hw_id = VECS_HW,
		.uabi_id = I915_EXEC_VEBOX,
		.class = VIDEO_ENHANCEMENT_CLASS,
		.instance = 0,
		.mmio_base = VEBOX_RING_BASE,
		.irq_shift = GEN8_VECS_IRQ_SHIFT,
	},
};

/**
 * ___intel_engine_context_size() - return the size of the context for an engine
 * @dev_priv: i915 device private
 * @class: engine class
 *
 * Each engine class may require a different amount of space for a context
 * image.
 *
 * Return: size (in bytes) of an engine class specific context image
 *
 * Note: this size includes the HWSP, which is part of the context image
 * in LRC mode, but does not include the "shared data page" used with
 * GuC submission. The caller should account for this if using the GuC.
 */
static u32
__intel_engine_context_size(struct drm_i915_private *dev_priv, u8 class)
{
	u32 cxt_size;

	BUILD_BUG_ON(I915_GTT_PAGE_SIZE != PAGE_SIZE);

	switch (class) {
	case RENDER_CLASS:
		switch (INTEL_GEN(dev_priv)) {
		default:
			MISSING_CASE(INTEL_GEN(dev_priv));
		case 9:
			return GEN9_LR_CONTEXT_RENDER_SIZE;
		case 8:
			return i915.enable_execlists ?
			       GEN8_LR_CONTEXT_RENDER_SIZE :
			       GEN8_CXT_TOTAL_SIZE;
		case 7:
			if (IS_HASWELL(dev_priv))
				return HSW_CXT_TOTAL_SIZE;

			cxt_size = I915_READ(GEN7_CXT_SIZE);
			return round_up(GEN7_CXT_TOTAL_SIZE(cxt_size) * 64,
					PAGE_SIZE);
		case 6:
			cxt_size = I915_READ(CXT_SIZE);
			return round_up(GEN6_CXT_TOTAL_SIZE(cxt_size) * 64,
					PAGE_SIZE);
		case 5:
		case 4:
		case 3:
		case 2:
		/* For the special day when i810 gets merged. */
		case 1:
			return 0;
		}
		break;
	default:
		MISSING_CASE(class);
	case VIDEO_DECODE_CLASS:
	case VIDEO_ENHANCEMENT_CLASS:
	case COPY_ENGINE_CLASS:
		if (INTEL_GEN(dev_priv) < 8)
			return 0;
		return GEN8_LR_CONTEXT_OTHER_SIZE;
	}
}

static int
intel_engine_setup(struct drm_i915_private *dev_priv,
		   enum intel_engine_id id)
{
	const struct engine_info *info = &intel_engines[id];
	const struct engine_class_info *class_info;
	struct intel_engine_cs *engine;

	GEM_BUG_ON(info->class >= ARRAY_SIZE(intel_engine_classes));
	class_info = &intel_engine_classes[info->class];

	GEM_BUG_ON(dev_priv->engine[id]);
	engine = kzalloc(sizeof(*engine), GFP_KERNEL);
	if (!engine)
		return -ENOMEM;

	engine->id = id;
	engine->i915 = dev_priv;
	WARN_ON(snprintf(engine->name, sizeof(engine->name), "%s%u",
			 class_info->name, info->instance) >=
		sizeof(engine->name));
	engine->uabi_id = info->uabi_id;
	engine->hw_id = engine->guc_id = info->hw_id;
	engine->mmio_base = info->mmio_base;
	engine->irq_shift = info->irq_shift;
	engine->class = info->class;
	engine->instance = info->instance;

	engine->context_size = __intel_engine_context_size(dev_priv,
							   engine->class);
	if (WARN_ON(engine->context_size > BIT(20)))
		engine->context_size = 0;

	/* Nothing to do here, execute in order of dependencies */
	engine->schedule = NULL;

	ATOMIC_INIT_NOTIFIER_HEAD(&engine->context_status_notifier);

	dev_priv->engine[id] = engine;
	return 0;
}

/**
 * intel_engines_init_mmio() - allocate and prepare the Engine Command Streamers
 * @dev_priv: i915 device private
 *
 * Return: non-zero if the initialization failed.
 */
int intel_engines_init_mmio(struct drm_i915_private *dev_priv)
{
	struct intel_device_info *device_info = mkwrite_device_info(dev_priv);
	const unsigned int ring_mask = INTEL_INFO(dev_priv)->ring_mask;
	struct intel_engine_cs *engine;
	enum intel_engine_id id;
	unsigned int mask = 0;
	unsigned int i;
	int err;

	WARN_ON(ring_mask == 0);
	WARN_ON(ring_mask &
		GENMASK(sizeof(mask) * BITS_PER_BYTE - 1, I915_NUM_ENGINES));

	for (i = 0; i < ARRAY_SIZE(intel_engines); i++) {
		if (!HAS_ENGINE(dev_priv, i))
			continue;

		err = intel_engine_setup(dev_priv, i);
		if (err)
			goto cleanup;

		mask |= ENGINE_MASK(i);
	}

	/*
	 * Catch failures to update intel_engines table when the new engines
	 * are added to the driver by a warning and disabling the forgotten
	 * engines.
	 */
	if (WARN_ON(mask != ring_mask))
		device_info->ring_mask = mask;

	/* We always presume we have at least RCS available for later probing */
	if (WARN_ON(!HAS_ENGINE(dev_priv, RCS))) {
		err = -ENODEV;
		goto cleanup;
	}

	device_info->num_rings = hweight32(mask);

	return 0;

cleanup:
	for_each_engine(engine, dev_priv, id)
		kfree(engine);
	return err;
}

/**
 * intel_engines_init() - init the Engine Command Streamers
 * @dev_priv: i915 device private
 *
 * Return: non-zero if the initialization failed.
 */
int intel_engines_init(struct drm_i915_private *dev_priv)
{
	struct intel_device_info *device_info = mkwrite_device_info(dev_priv);
	struct intel_engine_cs *engine;
	enum intel_engine_id id, err_id;
	unsigned int mask = 0;
	int err = 0;

	for_each_engine(engine, dev_priv, id) {
		const struct engine_class_info *class_info =
			&intel_engine_classes[engine->class];
		int (*init)(struct intel_engine_cs *engine);

		if (i915.enable_execlists)
			init = class_info->init_execlists;
		else
			init = class_info->init_legacy;
		if (!init) {
			kfree(engine);
			dev_priv->engine[id] = NULL;
			continue;
		}

		err = init(engine);
		if (err) {
			err_id = id;
			goto cleanup;
		}

		GEM_BUG_ON(!engine->submit_request);
		mask |= ENGINE_MASK(id);
	}

	/*
	 * Catch failures to update intel_engines table when the new engines
	 * are added to the driver by a warning and disabling the forgotten
	 * engines.
	 */
	if (WARN_ON(mask != INTEL_INFO(dev_priv)->ring_mask))
		device_info->ring_mask = mask;

	device_info->num_rings = hweight32(mask);

	return 0;

cleanup:
	for_each_engine(engine, dev_priv, id) {
		if (id >= err_id)
			kfree(engine);
		else
			dev_priv->gt.cleanup_engine(engine);
	}
	return err;
}

void intel_engine_init_global_seqno(struct intel_engine_cs *engine, u32 seqno)
{
	struct drm_i915_private *dev_priv = engine->i915;

	GEM_BUG_ON(!intel_engine_is_idle(engine));
	GEM_BUG_ON(i915_gem_active_isset(&engine->timeline->last_request));

	/* Our semaphore implementation is strictly monotonic (i.e. we proceed
	 * so long as the semaphore value in the register/page is greater
	 * than the sync value), so whenever we reset the seqno,
	 * so long as we reset the tracking semaphore value to 0, it will
	 * always be before the next request's seqno. If we don't reset
	 * the semaphore value, then when the seqno moves backwards all
	 * future waits will complete instantly (causing rendering corruption).
	 */
	if (IS_GEN6(dev_priv) || IS_GEN7(dev_priv)) {
		I915_WRITE(RING_SYNC_0(engine->mmio_base), 0);
		I915_WRITE(RING_SYNC_1(engine->mmio_base), 0);
		if (HAS_VEBOX(dev_priv))
			I915_WRITE(RING_SYNC_2(engine->mmio_base), 0);
	}
	if (dev_priv->semaphore) {
		struct page *page = i915_vma_first_page(dev_priv->semaphore);
		void *semaphores;

		/* Semaphores are in noncoherent memory, flush to be safe */
		semaphores = kmap_atomic(page);
		memset(semaphores + GEN8_SEMAPHORE_OFFSET(engine->id, 0),
		       0, I915_NUM_ENGINES * gen8_semaphore_seqno_size);
		drm_clflush_virt_range(semaphores + GEN8_SEMAPHORE_OFFSET(engine->id, 0),
				       I915_NUM_ENGINES * gen8_semaphore_seqno_size);
		kunmap_atomic(semaphores);
	}

	intel_write_status_page(engine, I915_GEM_HWS_INDEX, seqno);
	clear_bit(ENGINE_IRQ_BREADCRUMB, &engine->irq_posted);

	/* After manually advancing the seqno, fake the interrupt in case
	 * there are any waiters for that seqno.
	 */
	intel_engine_wakeup(engine);

	GEM_BUG_ON(intel_engine_get_seqno(engine) != seqno);
}

static void intel_engine_init_timeline(struct intel_engine_cs *engine)
{
	engine->timeline = &engine->i915->gt.global_timeline.engine[engine->id];
}

/**
 * intel_engines_setup_common - setup engine state not requiring hw access
 * @engine: Engine to setup.
 *
 * Initializes @engine@ structure members shared between legacy and execlists
 * submission modes which do not require hardware access.
 *
 * Typically done early in the submission mode specific engine setup stage.
 */
void intel_engine_setup_common(struct intel_engine_cs *engine)
{
	engine->execlist_queue = RB_ROOT;
	engine->execlist_first = NULL;

	intel_engine_init_timeline(engine);
	intel_engine_init_hangcheck(engine);
	i915_gem_batch_pool_init(engine, &engine->batch_pool);

	intel_engine_init_cmd_parser(engine);
}

int intel_engine_create_scratch(struct intel_engine_cs *engine, int size)
{
	struct drm_i915_gem_object *obj;
	struct i915_vma *vma;
	int ret;

	WARN_ON(engine->scratch);

	obj = i915_gem_object_create_stolen(engine->i915, size);
	if (!obj)
		obj = i915_gem_object_create_internal(engine->i915, size);
	if (IS_ERR(obj)) {
		DRM_ERROR("Failed to allocate scratch page\n");
		return PTR_ERR(obj);
	}

	vma = i915_vma_instance(obj, &engine->i915->ggtt.base, NULL);
	if (IS_ERR(vma)) {
		ret = PTR_ERR(vma);
		goto err_unref;
	}

	ret = i915_vma_pin(vma, 0, 4096, PIN_GLOBAL | PIN_HIGH);
	if (ret)
		goto err_unref;

	engine->scratch = vma;
	DRM_DEBUG_DRIVER("%s pipe control offset: 0x%08x\n",
			 engine->name, i915_ggtt_offset(vma));
	return 0;

err_unref:
	i915_gem_object_put(obj);
	return ret;
}

static void intel_engine_cleanup_scratch(struct intel_engine_cs *engine)
{
	i915_vma_unpin_and_release(&engine->scratch);
}

/**
 * intel_engines_init_common - initialize cengine state which might require hw access
 * @engine: Engine to initialize.
 *
 * Initializes @engine@ structure members shared between legacy and execlists
 * submission modes which do require hardware access.
 *
 * Typcally done at later stages of submission mode specific engine setup.
 *
 * Returns zero on success or an error code on failure.
 */
int intel_engine_init_common(struct intel_engine_cs *engine)
{
	struct intel_ring *ring;
	int ret;

	engine->set_default_submission(engine);

	/* We may need to do things with the shrinker which
	 * require us to immediately switch back to the default
	 * context. This can cause a problem as pinning the
	 * default context also requires GTT space which may not
	 * be available. To avoid this we always pin the default
	 * context.
	 */
	ring = engine->context_pin(engine, engine->i915->kernel_context);
	if (IS_ERR(ring))
		return PTR_ERR(ring);

	ret = intel_engine_init_breadcrumbs(engine);
	if (ret)
		goto err_unpin;

	ret = i915_gem_render_state_init(engine);
	if (ret)
		goto err_unpin;

	return 0;

err_unpin:
	engine->context_unpin(engine, engine->i915->kernel_context);
	return ret;
}

/**
 * intel_engines_cleanup_common - cleans up the engine state created by
 *                                the common initiailizers.
 * @engine: Engine to cleanup.
 *
 * This cleans up everything created by the common helpers.
 */
void intel_engine_cleanup_common(struct intel_engine_cs *engine)
{
	intel_engine_cleanup_scratch(engine);

	i915_gem_render_state_fini(engine);
	intel_engine_fini_breadcrumbs(engine);
	intel_engine_cleanup_cmd_parser(engine);
	i915_gem_batch_pool_fini(&engine->batch_pool);

	engine->context_unpin(engine, engine->i915->kernel_context);
}

u64 intel_engine_get_active_head(struct intel_engine_cs *engine)
{
	struct drm_i915_private *dev_priv = engine->i915;
	u64 acthd;

	if (INTEL_GEN(dev_priv) >= 8)
		acthd = I915_READ64_2x32(RING_ACTHD(engine->mmio_base),
					 RING_ACTHD_UDW(engine->mmio_base));
	else if (INTEL_GEN(dev_priv) >= 4)
		acthd = I915_READ(RING_ACTHD(engine->mmio_base));
	else
		acthd = I915_READ(ACTHD);

	return acthd;
}

u64 intel_engine_get_last_batch_head(struct intel_engine_cs *engine)
{
	struct drm_i915_private *dev_priv = engine->i915;
	u64 bbaddr;

	if (INTEL_GEN(dev_priv) >= 8)
		bbaddr = I915_READ64_2x32(RING_BBADDR(engine->mmio_base),
					  RING_BBADDR_UDW(engine->mmio_base));
	else
		bbaddr = I915_READ(RING_BBADDR(engine->mmio_base));

	return bbaddr;
}

const char *i915_cache_level_str(struct drm_i915_private *i915, int type)
{
	switch (type) {
	case I915_CACHE_NONE: return " uncached";
	case I915_CACHE_LLC: return HAS_LLC(i915) ? " LLC" : " snooped";
	case I915_CACHE_L3_LLC: return " L3+LLC";
	case I915_CACHE_WT: return " WT";
	default: return "";
	}
}

static inline uint32_t
read_subslice_reg(struct drm_i915_private *dev_priv, int slice,
		  int subslice, i915_reg_t reg)
{
	uint32_t mcr;
	uint32_t ret;
	enum forcewake_domains fw_domains;

	fw_domains = intel_uncore_forcewake_for_reg(dev_priv, reg,
						    FW_REG_READ);
	fw_domains |= intel_uncore_forcewake_for_reg(dev_priv,
						     GEN8_MCR_SELECTOR,
						     FW_REG_READ | FW_REG_WRITE);

	spin_lock_irq(&dev_priv->uncore.lock);
	intel_uncore_forcewake_get__locked(dev_priv, fw_domains);

	mcr = I915_READ_FW(GEN8_MCR_SELECTOR);
	/*
	 * The HW expects the slice and sublice selectors to be reset to 0
	 * after reading out the registers.
	 */
	WARN_ON_ONCE(mcr & (GEN8_MCR_SLICE_MASK | GEN8_MCR_SUBSLICE_MASK));
	mcr &= ~(GEN8_MCR_SLICE_MASK | GEN8_MCR_SUBSLICE_MASK);
	mcr |= GEN8_MCR_SLICE(slice) | GEN8_MCR_SUBSLICE(subslice);
	I915_WRITE_FW(GEN8_MCR_SELECTOR, mcr);

	ret = I915_READ_FW(reg);

	mcr &= ~(GEN8_MCR_SLICE_MASK | GEN8_MCR_SUBSLICE_MASK);
	I915_WRITE_FW(GEN8_MCR_SELECTOR, mcr);

	intel_uncore_forcewake_put__locked(dev_priv, fw_domains);
	spin_unlock_irq(&dev_priv->uncore.lock);

	return ret;
}

/* NB: please notice the memset */
void intel_engine_get_instdone(struct intel_engine_cs *engine,
			       struct intel_instdone *instdone)
{
	struct drm_i915_private *dev_priv = engine->i915;
	u32 mmio_base = engine->mmio_base;
	int slice;
	int subslice;

	memset(instdone, 0, sizeof(*instdone));

	switch (INTEL_GEN(dev_priv)) {
	default:
		instdone->instdone = I915_READ(RING_INSTDONE(mmio_base));

		if (engine->id != RCS)
			break;

		instdone->slice_common = I915_READ(GEN7_SC_INSTDONE);
		for_each_instdone_slice_subslice(dev_priv, slice, subslice) {
			instdone->sampler[slice][subslice] =
				read_subslice_reg(dev_priv, slice, subslice,
						  GEN7_SAMPLER_INSTDONE);
			instdone->row[slice][subslice] =
				read_subslice_reg(dev_priv, slice, subslice,
						  GEN7_ROW_INSTDONE);
		}
		break;
	case 7:
		instdone->instdone = I915_READ(RING_INSTDONE(mmio_base));

		if (engine->id != RCS)
			break;

		instdone->slice_common = I915_READ(GEN7_SC_INSTDONE);
		instdone->sampler[0][0] = I915_READ(GEN7_SAMPLER_INSTDONE);
		instdone->row[0][0] = I915_READ(GEN7_ROW_INSTDONE);

		break;
	case 6:
	case 5:
	case 4:
		instdone->instdone = I915_READ(RING_INSTDONE(mmio_base));

		if (engine->id == RCS)
			/* HACK: Using the wrong struct member */
			instdone->slice_common = I915_READ(GEN4_INSTDONE1);
		break;
	case 3:
	case 2:
		instdone->instdone = I915_READ(GEN2_INSTDONE);
		break;
	}
}

static int wa_add(struct drm_i915_private *dev_priv,
		  i915_reg_t addr,
		  const u32 mask, const u32 val)
{
	const u32 idx = dev_priv->workarounds.count;

	if (WARN_ON(idx >= I915_MAX_WA_REGS))
		return -ENOSPC;

	dev_priv->workarounds.reg[idx].addr = addr;
	dev_priv->workarounds.reg[idx].value = val;
	dev_priv->workarounds.reg[idx].mask = mask;

	dev_priv->workarounds.count++;

	return 0;
}

#define WA_REG(addr, mask, val) do { \
		const int r = wa_add(dev_priv, (addr), (mask), (val)); \
		if (r) \
			return r; \
	} while (0)

#define WA_SET_BIT_MASKED(addr, mask) \
	WA_REG(addr, (mask), _MASKED_BIT_ENABLE(mask))

#define WA_CLR_BIT_MASKED(addr, mask) \
	WA_REG(addr, (mask), _MASKED_BIT_DISABLE(mask))

#define WA_SET_FIELD_MASKED(addr, mask, value) \
	WA_REG(addr, mask, _MASKED_FIELD(mask, value))

#define WA_SET_BIT(addr, mask) WA_REG(addr, mask, I915_READ(addr) | (mask))
#define WA_CLR_BIT(addr, mask) WA_REG(addr, mask, I915_READ(addr) & ~(mask))

#define WA_WRITE(addr, val) WA_REG(addr, 0xffffffff, val)

static int wa_ring_whitelist_reg(struct intel_engine_cs *engine,
				 i915_reg_t reg)
{
	struct drm_i915_private *dev_priv = engine->i915;
	struct i915_workarounds *wa = &dev_priv->workarounds;
	const uint32_t index = wa->hw_whitelist_count[engine->id];

	if (WARN_ON(index >= RING_MAX_NONPRIV_SLOTS))
		return -EINVAL;

	WA_WRITE(RING_FORCE_TO_NONPRIV(engine->mmio_base, index),
		 i915_mmio_reg_offset(reg));
	wa->hw_whitelist_count[engine->id]++;

	return 0;
}

static int gen8_init_workarounds(struct intel_engine_cs *engine)
{
	struct drm_i915_private *dev_priv = engine->i915;

	WA_SET_BIT_MASKED(INSTPM, INSTPM_FORCE_ORDERING);

	/* WaDisableAsyncFlipPerfMode:bdw,chv */
	WA_SET_BIT_MASKED(MI_MODE, ASYNC_FLIP_PERF_DISABLE);

	/* WaDisablePartialInstShootdown:bdw,chv */
	WA_SET_BIT_MASKED(GEN8_ROW_CHICKEN,
			  PARTIAL_INSTRUCTION_SHOOTDOWN_DISABLE);

	/* Use Force Non-Coherent whenever executing a 3D context. This is a
	 * workaround for for a possible hang in the unlikely event a TLB
	 * invalidation occurs during a PSD flush.
	 */
	/* WaForceEnableNonCoherent:bdw,chv */
	/* WaHdcDisableFetchWhenMasked:bdw,chv */
	WA_SET_BIT_MASKED(HDC_CHICKEN0,
			  HDC_DONOT_FETCH_MEM_WHEN_MASKED |
			  HDC_FORCE_NON_COHERENT);

	/* From the Haswell PRM, Command Reference: Registers, CACHE_MODE_0:
	 * "The Hierarchical Z RAW Stall Optimization allows non-overlapping
	 *  polygons in the same 8x4 pixel/sample area to be processed without
	 *  stalling waiting for the earlier ones to write to Hierarchical Z
	 *  buffer."
	 *
	 * This optimization is off by default for BDW and CHV; turn it on.
	 */
	WA_CLR_BIT_MASKED(CACHE_MODE_0_GEN7, HIZ_RAW_STALL_OPT_DISABLE);

	/* Wa4x4STCOptimizationDisable:bdw,chv */
	WA_SET_BIT_MASKED(CACHE_MODE_1, GEN8_4x4_STC_OPTIMIZATION_DISABLE);

	/*
	 * BSpec recommends 8x4 when MSAA is used,
	 * however in practice 16x4 seems fastest.
	 *
	 * Note that PS/WM thread counts depend on the WIZ hashing
	 * disable bit, which we don't touch here, but it's good
	 * to keep in mind (see 3DSTATE_PS and 3DSTATE_WM).
	 */
	WA_SET_FIELD_MASKED(GEN7_GT_MODE,
			    GEN6_WIZ_HASHING_MASK,
			    GEN6_WIZ_HASHING_16x4);

	return 0;
}

static int bdw_init_workarounds(struct intel_engine_cs *engine)
{
	struct drm_i915_private *dev_priv = engine->i915;
	int ret;

	ret = gen8_init_workarounds(engine);
	if (ret)
		return ret;

	/* WaDisableThreadStallDopClockGating:bdw (pre-production) */
	WA_SET_BIT_MASKED(GEN8_ROW_CHICKEN, STALL_DOP_GATING_DISABLE);

	/* WaDisableDopClockGating:bdw
	 *
	 * Also see the related UCGTCL1 write in broadwell_init_clock_gating()
	 * to disable EUTC clock gating.
	 */
	WA_SET_BIT_MASKED(GEN7_ROW_CHICKEN2,
			  DOP_CLOCK_GATING_DISABLE);

	WA_SET_BIT_MASKED(HALF_SLICE_CHICKEN3,
			  GEN8_SAMPLER_POWER_BYPASS_DIS);

	WA_SET_BIT_MASKED(HDC_CHICKEN0,
			  /* WaForceContextSaveRestoreNonCoherent:bdw */
			  HDC_FORCE_CONTEXT_SAVE_RESTORE_NON_COHERENT |
			  /* WaDisableFenceDestinationToSLM:bdw (pre-prod) */
			  (IS_BDW_GT3(dev_priv) ? HDC_FENCE_DEST_SLM_DISABLE : 0));

	return 0;
}

static int chv_init_workarounds(struct intel_engine_cs *engine)
{
	struct drm_i915_private *dev_priv = engine->i915;
	int ret;

	ret = gen8_init_workarounds(engine);
	if (ret)
		return ret;

	/* WaDisableThreadStallDopClockGating:chv */
	WA_SET_BIT_MASKED(GEN8_ROW_CHICKEN, STALL_DOP_GATING_DISABLE);

	/* Improve HiZ throughput on CHV. */
	WA_SET_BIT_MASKED(HIZ_CHICKEN, CHV_HZ_8X8_MODE_IN_1X);

	return 0;
}

static int gen9_init_workarounds(struct intel_engine_cs *engine)
{
	struct drm_i915_private *dev_priv = engine->i915;
	int ret;

	/* WaConextSwitchWithConcurrentTLBInvalidate:skl,bxt,kbl,glk,cfl */
	I915_WRITE(GEN9_CSFE_CHICKEN1_RCS, _MASKED_BIT_ENABLE(GEN9_PREEMPT_GPGPU_SYNC_SWITCH_DISABLE));

	/* WaEnableLbsSlaRetryTimerDecrement:skl,bxt,kbl,glk,cfl */
	I915_WRITE(BDW_SCRATCH1, I915_READ(BDW_SCRATCH1) |
		   GEN9_LBS_SLA_RETRY_TIMER_DECREMENT_ENABLE);

	/* WaDisableKillLogic:bxt,skl,kbl,cfl */
	I915_WRITE(GAM_ECOCHK, I915_READ(GAM_ECOCHK) |
		   ECOCHK_DIS_TLB);

	/* WaClearFlowControlGpgpuContextSave:skl,bxt,kbl,glk,cfl */
	/* WaDisablePartialInstShootdown:skl,bxt,kbl,glk,cfl */
	WA_SET_BIT_MASKED(GEN8_ROW_CHICKEN,
			  FLOW_CONTROL_ENABLE |
			  PARTIAL_INSTRUCTION_SHOOTDOWN_DISABLE);

	/* Syncing dependencies between camera and graphics:skl,bxt,kbl */
	if (!IS_COFFEELAKE(dev_priv))
		WA_SET_BIT_MASKED(HALF_SLICE_CHICKEN3,
				  GEN9_DISABLE_OCL_OOB_SUPPRESS_LOGIC);

	/* WaDisableDgMirrorFixInHalfSliceChicken5:bxt */
	if (IS_BXT_REVID(dev_priv, 0, BXT_REVID_A1))
		WA_CLR_BIT_MASKED(GEN9_HALF_SLICE_CHICKEN5,
				  GEN9_DG_MIRROR_FIX_ENABLE);

	/* WaSetDisablePixMaskCammingAndRhwoInCommonSliceChicken:bxt */
	if (IS_BXT_REVID(dev_priv, 0, BXT_REVID_A1)) {
		WA_SET_BIT_MASKED(GEN7_COMMON_SLICE_CHICKEN1,
				  GEN9_RHWO_OPTIMIZATION_DISABLE);
		/*
		 * WA also requires GEN9_SLICE_COMMON_ECO_CHICKEN0[14:14] to be set
		 * but we do that in per ctx batchbuffer as there is an issue
		 * with this register not getting restored on ctx restore
		 */
	}

	/* WaEnableYV12BugFixInHalfSliceChicken7:skl,bxt,kbl,glk,cfl */
	/* WaEnableSamplerGPGPUPreemptionSupport:skl,bxt,kbl,cfl */
	WA_SET_BIT_MASKED(GEN9_HALF_SLICE_CHICKEN7,
			  GEN9_ENABLE_YV12_BUGFIX |
			  GEN9_ENABLE_GPGPU_PREEMPTION);

	/* Wa4x4STCOptimizationDisable:skl,bxt,kbl,glk,cfl */
	/* WaDisablePartialResolveInVc:skl,bxt,kbl,cfl */
	WA_SET_BIT_MASKED(CACHE_MODE_1, (GEN8_4x4_STC_OPTIMIZATION_DISABLE |
					 GEN9_PARTIAL_RESOLVE_IN_VC_DISABLE));

	/* WaCcsTlbPrefetchDisable:skl,bxt,kbl,glk,cfl */
	WA_CLR_BIT_MASKED(GEN9_HALF_SLICE_CHICKEN5,
			  GEN9_CCS_TLB_PREFETCH_ENABLE);

	/* WaDisableMaskBasedCammingInRCC:bxt */
	if (IS_BXT_REVID(dev_priv, 0, BXT_REVID_A1))
		WA_SET_BIT_MASKED(SLICE_ECO_CHICKEN0,
				  PIXEL_MASK_CAMMING_DISABLE);

	/* WaForceContextSaveRestoreNonCoherent:skl,bxt,kbl,cfl */
	WA_SET_BIT_MASKED(HDC_CHICKEN0,
			  HDC_FORCE_CONTEXT_SAVE_RESTORE_NON_COHERENT |
			  HDC_FORCE_CSR_NON_COHERENT_OVR_DISABLE);

	/* WaForceEnableNonCoherent and WaDisableHDCInvalidation are
	 * both tied to WaForceContextSaveRestoreNonCoherent
	 * in some hsds for skl. We keep the tie for all gen9. The
	 * documentation is a bit hazy and so we want to get common behaviour,
	 * even though there is no clear evidence we would need both on kbl/bxt.
	 * This area has been source of system hangs so we play it safe
	 * and mimic the skl regardless of what bspec says.
	 *
	 * Use Force Non-Coherent whenever executing a 3D context. This
	 * is a workaround for a possible hang in the unlikely event
	 * a TLB invalidation occurs during a PSD flush.
	 */

	/* WaForceEnableNonCoherent:skl,bxt,kbl,cfl */
	WA_SET_BIT_MASKED(HDC_CHICKEN0,
			  HDC_FORCE_NON_COHERENT);

	/* WaDisableHDCInvalidation:skl,bxt,kbl */
	if (!IS_COFFEELAKE(dev_priv))
		I915_WRITE(GAM_ECOCHK, I915_READ(GAM_ECOCHK) |
			   BDW_DISABLE_HDC_INVALIDATION);

	/* WaDisableSamplerPowerBypassForSOPingPong:skl,bxt,kbl,cfl */
	if (IS_SKYLAKE(dev_priv) ||
	    IS_KABYLAKE(dev_priv) ||
	    IS_COFFEELAKE(dev_priv) ||
	    IS_BXT_REVID(dev_priv, 0, BXT_REVID_B0))
		WA_SET_BIT_MASKED(HALF_SLICE_CHICKEN3,
				  GEN8_SAMPLER_POWER_BYPASS_DIS);

	/* WaDisableSTUnitPowerOptimization:skl,bxt,kbl,glk,cfl */
	WA_SET_BIT_MASKED(HALF_SLICE_CHICKEN2, GEN8_ST_PO_DISABLE);

	/* WaOCLCoherentLineFlush:skl,bxt,kbl,cfl */
	I915_WRITE(GEN8_L3SQCREG4, (I915_READ(GEN8_L3SQCREG4) |
				    GEN8_LQSC_FLUSH_COHERENT_LINES));

	/* WaVFEStateAfterPipeControlwithMediaStateClear:skl,bxt,glk,cfl */
	ret = wa_ring_whitelist_reg(engine, GEN9_CTX_PREEMPT_REG);
	if (ret)
		return ret;

	/* WaEnablePreemptionGranularityControlByUMD:skl,bxt,kbl,cfl */
	ret= wa_ring_whitelist_reg(engine, GEN8_CS_CHICKEN1);
	if (ret)
		return ret;

	/* WaAllowUMDToModifyHDCChicken1:skl,bxt,kbl,glk,cfl */
	ret = wa_ring_whitelist_reg(engine, GEN8_HDC_CHICKEN1);
	if (ret)
		return ret;

	return 0;
}

static int skl_tune_iz_hashing(struct intel_engine_cs *engine)
{
	struct drm_i915_private *dev_priv = engine->i915;
	u8 vals[3] = { 0, 0, 0 };
	unsigned int i;

	for (i = 0; i < 3; i++) {
		u8 ss;

		/*
		 * Only consider slices where one, and only one, subslice has 7
		 * EUs
		 */
		if (!is_power_of_2(INTEL_INFO(dev_priv)->sseu.subslice_7eu[i]))
			continue;

		/*
		 * subslice_7eu[i] != 0 (because of the check above) and
		 * ss_max == 4 (maximum number of subslices possible per slice)
		 *
		 * ->    0 <= ss <= 3;
		 */
		ss = ffs(INTEL_INFO(dev_priv)->sseu.subslice_7eu[i]) - 1;
		vals[i] = 3 - ss;
	}

	if (vals[0] == 0 && vals[1] == 0 && vals[2] == 0)
		return 0;

	/* Tune IZ hashing. See intel_device_info_runtime_init() */
	WA_SET_FIELD_MASKED(GEN7_GT_MODE,
			    GEN9_IZ_HASHING_MASK(2) |
			    GEN9_IZ_HASHING_MASK(1) |
			    GEN9_IZ_HASHING_MASK(0),
			    GEN9_IZ_HASHING(2, vals[2]) |
			    GEN9_IZ_HASHING(1, vals[1]) |
			    GEN9_IZ_HASHING(0, vals[0]));

	return 0;
}

static int skl_init_workarounds(struct intel_engine_cs *engine)
{
	struct drm_i915_private *dev_priv = engine->i915;
	int ret;

	ret = gen9_init_workarounds(engine);
	if (ret)
		return ret;

	/*
	 * Actual WA is to disable percontext preemption granularity control
	 * until D0 which is the default case so this is equivalent to
	 * !WaDisablePerCtxtPreemptionGranularityControl:skl
	 */
	I915_WRITE(GEN7_FF_SLICE_CS_CHICKEN1,
		   _MASKED_BIT_ENABLE(GEN9_FFSC_PERCTX_PREEMPT_CTRL));

	/* WaEnableGapsTsvCreditFix:skl */
	I915_WRITE(GEN8_GARBCNTL, (I915_READ(GEN8_GARBCNTL) |
				   GEN9_GAPS_TSV_CREDIT_DISABLE));

	/* WaDisableGafsUnitClkGating:skl */
	WA_SET_BIT(GEN7_UCGCTL4, GEN8_EU_GAUNIT_CLOCK_GATE_DISABLE);

	/* WaInPlaceDecompressionHang:skl */
	if (IS_SKL_REVID(dev_priv, SKL_REVID_H0, REVID_FOREVER))
		WA_SET_BIT(GEN9_GAMT_ECO_REG_RW_IA,
			   GAMT_ECO_ENABLE_IN_PLACE_DECOMPRESS);

	/* WaDisableLSQCROPERFforOCL:skl */
	ret = wa_ring_whitelist_reg(engine, GEN8_L3SQCREG4);
	if (ret)
		return ret;

	return skl_tune_iz_hashing(engine);
}

static int bxt_init_workarounds(struct intel_engine_cs *engine)
{
	struct drm_i915_private *dev_priv = engine->i915;
	int ret;

	ret = gen9_init_workarounds(engine);
	if (ret)
		return ret;

	/* WaStoreMultiplePTEenable:bxt */
	/* This is a requirement according to Hardware specification */
	if (IS_BXT_REVID(dev_priv, 0, BXT_REVID_A1))
		I915_WRITE(TILECTL, I915_READ(TILECTL) | TILECTL_TLBPF);

	/* WaSetClckGatingDisableMedia:bxt */
	if (IS_BXT_REVID(dev_priv, 0, BXT_REVID_A1)) {
		I915_WRITE(GEN7_MISCCPCTL, (I915_READ(GEN7_MISCCPCTL) &
					    ~GEN8_DOP_CLOCK_GATE_MEDIA_ENABLE));
	}

	/* WaDisableThreadStallDopClockGating:bxt */
	WA_SET_BIT_MASKED(GEN8_ROW_CHICKEN,
			  STALL_DOP_GATING_DISABLE);

	/* WaDisablePooledEuLoadBalancingFix:bxt */
	if (IS_BXT_REVID(dev_priv, BXT_REVID_B0, REVID_FOREVER)) {
		WA_SET_BIT_MASKED(FF_SLICE_CS_CHICKEN2,
				  GEN9_POOLED_EU_LOAD_BALANCING_FIX_DISABLE);
	}

	/* WaDisableSbeCacheDispatchPortSharing:bxt */
	if (IS_BXT_REVID(dev_priv, 0, BXT_REVID_B0)) {
		WA_SET_BIT_MASKED(
			GEN7_HALF_SLICE_CHICKEN1,
			GEN7_SBE_SS_CACHE_DISPATCH_PORT_SHARING_DISABLE);
	}

	/* WaDisableObjectLevelPreemptionForTrifanOrPolygon:bxt */
	/* WaDisableObjectLevelPreemptionForInstancedDraw:bxt */
	/* WaDisableObjectLevelPreemtionForInstanceId:bxt */
	/* WaDisableLSQCROPERFforOCL:bxt */
	if (IS_BXT_REVID(dev_priv, 0, BXT_REVID_A1)) {
		ret = wa_ring_whitelist_reg(engine, GEN9_CS_DEBUG_MODE1);
		if (ret)
			return ret;

		ret = wa_ring_whitelist_reg(engine, GEN8_L3SQCREG4);
		if (ret)
			return ret;
	}

	/* WaProgramL3SqcReg1DefaultForPerf:bxt */
	if (IS_BXT_REVID(dev_priv, BXT_REVID_B0, REVID_FOREVER))
		I915_WRITE(GEN8_L3SQCREG1, L3_GENERAL_PRIO_CREDITS(62) |
					   L3_HIGH_PRIO_CREDITS(2));

	/* WaToEnableHwFixForPushConstHWBug:bxt */
	if (IS_BXT_REVID(dev_priv, BXT_REVID_C0, REVID_FOREVER))
		WA_SET_BIT_MASKED(COMMON_SLICE_CHICKEN2,
				  GEN8_SBE_DISABLE_REPLAY_BUF_OPTIMIZATION);

	/* WaInPlaceDecompressionHang:bxt */
	if (IS_BXT_REVID(dev_priv, BXT_REVID_C0, REVID_FOREVER))
		WA_SET_BIT(GEN9_GAMT_ECO_REG_RW_IA,
			   GAMT_ECO_ENABLE_IN_PLACE_DECOMPRESS);

	return 0;
}

static int kbl_init_workarounds(struct intel_engine_cs *engine)
{
	struct drm_i915_private *dev_priv = engine->i915;
	int ret;

	ret = gen9_init_workarounds(engine);
	if (ret)
		return ret;

	/* WaEnableGapsTsvCreditFix:kbl */
	I915_WRITE(GEN8_GARBCNTL, (I915_READ(GEN8_GARBCNTL) |
				   GEN9_GAPS_TSV_CREDIT_DISABLE));

	/* WaDisableDynamicCreditSharing:kbl */
	if (IS_KBL_REVID(dev_priv, 0, KBL_REVID_B0))
		WA_SET_BIT(GAMT_CHKN_BIT_REG,
			   GAMT_CHKN_DISABLE_DYNAMIC_CREDIT_SHARING);

	/* WaDisableFenceDestinationToSLM:kbl (pre-prod) */
	if (IS_KBL_REVID(dev_priv, KBL_REVID_A0, KBL_REVID_A0))
		WA_SET_BIT_MASKED(HDC_CHICKEN0,
				  HDC_FENCE_DEST_SLM_DISABLE);

	/* WaToEnableHwFixForPushConstHWBug:kbl */
	if (IS_KBL_REVID(dev_priv, KBL_REVID_C0, REVID_FOREVER))
		WA_SET_BIT_MASKED(COMMON_SLICE_CHICKEN2,
				  GEN8_SBE_DISABLE_REPLAY_BUF_OPTIMIZATION);

	/* WaDisableGafsUnitClkGating:kbl */
	WA_SET_BIT(GEN7_UCGCTL4, GEN8_EU_GAUNIT_CLOCK_GATE_DISABLE);

	/* WaDisableSbeCacheDispatchPortSharing:kbl */
	WA_SET_BIT_MASKED(
		GEN7_HALF_SLICE_CHICKEN1,
		GEN7_SBE_SS_CACHE_DISPATCH_PORT_SHARING_DISABLE);

	/* WaInPlaceDecompressionHang:kbl */
	WA_SET_BIT(GEN9_GAMT_ECO_REG_RW_IA,
		   GAMT_ECO_ENABLE_IN_PLACE_DECOMPRESS);

	/* WaDisableLSQCROPERFforOCL:kbl */
	ret = wa_ring_whitelist_reg(engine, GEN8_L3SQCREG4);
	if (ret)
		return ret;

	return 0;
}

static int glk_init_workarounds(struct intel_engine_cs *engine)
{
	struct drm_i915_private *dev_priv = engine->i915;
	int ret;

	ret = gen9_init_workarounds(engine);
	if (ret)
		return ret;

	/* WaToEnableHwFixForPushConstHWBug:glk */
	WA_SET_BIT_MASKED(COMMON_SLICE_CHICKEN2,
			  GEN8_SBE_DISABLE_REPLAY_BUF_OPTIMIZATION);

	return 0;
}

static int cfl_init_workarounds(struct intel_engine_cs *engine)
{
	struct drm_i915_private *dev_priv = engine->i915;
	int ret;

	ret = gen9_init_workarounds(engine);
	if (ret)
		return ret;

	/* WaEnableGapsTsvCreditFix:cfl */
	I915_WRITE(GEN8_GARBCNTL, (I915_READ(GEN8_GARBCNTL) |
				   GEN9_GAPS_TSV_CREDIT_DISABLE));

	/* WaToEnableHwFixForPushConstHWBug:cfl */
	WA_SET_BIT_MASKED(COMMON_SLICE_CHICKEN2,
			  GEN8_SBE_DISABLE_REPLAY_BUF_OPTIMIZATION);

	/* WaDisableGafsUnitClkGating:cfl */
	WA_SET_BIT(GEN7_UCGCTL4, GEN8_EU_GAUNIT_CLOCK_GATE_DISABLE);

	/* WaDisableSbeCacheDispatchPortSharing:cfl */
	WA_SET_BIT_MASKED(
		GEN7_HALF_SLICE_CHICKEN1,
		GEN7_SBE_SS_CACHE_DISPATCH_PORT_SHARING_DISABLE);

	/* WaInPlaceDecompressionHang:cfl */
	WA_SET_BIT(GEN9_GAMT_ECO_REG_RW_IA,
		   GAMT_ECO_ENABLE_IN_PLACE_DECOMPRESS);

	return 0;
}

int init_workarounds_ring(struct intel_engine_cs *engine)
{
	struct drm_i915_private *dev_priv = engine->i915;
	int err;

	WARN_ON(engine->id != RCS);

	dev_priv->workarounds.count = 0;
	dev_priv->workarounds.hw_whitelist_count[engine->id] = 0;

	if (IS_BROADWELL(dev_priv))
		err = bdw_init_workarounds(engine);
	else if (IS_CHERRYVIEW(dev_priv))
		err = chv_init_workarounds(engine);
	else if (IS_SKYLAKE(dev_priv))
		err =  skl_init_workarounds(engine);
	else if (IS_BROXTON(dev_priv))
		err = bxt_init_workarounds(engine);
	else if (IS_KABYLAKE(dev_priv))
		err = kbl_init_workarounds(engine);
	else if (IS_GEMINILAKE(dev_priv))
		err =  glk_init_workarounds(engine);
	else if (IS_COFFEELAKE(dev_priv))
		err = cfl_init_workarounds(engine);
	else
		err = 0;
	if (err)
		return err;

	DRM_DEBUG_DRIVER("%s: Number of context specific w/a: %d\n",
			 engine->name, dev_priv->workarounds.count);
	return 0;
}

int intel_ring_workarounds_emit(struct drm_i915_gem_request *req)
{
	struct i915_workarounds *w = &req->i915->workarounds;
	u32 *cs;
	int ret, i;

	if (w->count == 0)
		return 0;

	ret = req->engine->emit_flush(req, EMIT_BARRIER);
	if (ret)
		return ret;

	cs = intel_ring_begin(req, (w->count * 2 + 2));
	if (IS_ERR(cs))
		return PTR_ERR(cs);

	*cs++ = MI_LOAD_REGISTER_IMM(w->count);
	for (i = 0; i < w->count; i++) {
		*cs++ = i915_mmio_reg_offset(w->reg[i].addr);
		*cs++ = w->reg[i].value;
	}
	*cs++ = MI_NOOP;

	intel_ring_advance(req, cs);

	ret = req->engine->emit_flush(req, EMIT_BARRIER);
	if (ret)
		return ret;

	return 0;
}

static bool ring_is_idle(struct intel_engine_cs *engine)
{
	struct drm_i915_private *dev_priv = engine->i915;
	bool idle = true;

	intel_runtime_pm_get(dev_priv);

<<<<<<< HEAD
=======
	/* First check that no commands are left in the ring */
	if ((I915_READ_HEAD(engine) & HEAD_ADDR) !=
	    (I915_READ_TAIL(engine) & TAIL_ADDR))
		idle = false;

>>>>>>> 9ddb8e17
	/* No bit for gen2, so assume the CS parser is idle */
	if (INTEL_GEN(dev_priv) > 2 && !(I915_READ_MODE(engine) & MODE_IDLE))
		idle = false;

	intel_runtime_pm_put(dev_priv);

	return idle;
}

/**
 * intel_engine_is_idle() - Report if the engine has finished process all work
 * @engine: the intel_engine_cs
 *
 * Return true if there are no requests pending, nothing left to be submitted
 * to hardware, and that the engine is idle.
 */
bool intel_engine_is_idle(struct intel_engine_cs *engine)
{
	struct drm_i915_private *dev_priv = engine->i915;

	/* More white lies, if wedged, hw state is inconsistent */
	if (i915_terminally_wedged(&dev_priv->gpu_error))
		return true;

	/* Any inflight/incomplete requests? */
	if (!i915_seqno_passed(intel_engine_get_seqno(engine),
			       intel_engine_last_submit(engine)))
		return false;

	if (I915_SELFTEST_ONLY(engine->breadcrumbs.mock))
		return true;

	/* Interrupt/tasklet pending? */
	if (test_bit(ENGINE_IRQ_EXECLIST, &engine->irq_posted))
		return false;

	/* Both ports drained, no more ELSP submission? */
	if (port_request(&engine->execlist_port[0]))
		return false;

	/* Ring stopped? */
	if (!ring_is_idle(engine))
		return false;

	return true;
}

bool intel_engines_are_idle(struct drm_i915_private *dev_priv)
{
	struct intel_engine_cs *engine;
	enum intel_engine_id id;

	if (READ_ONCE(dev_priv->gt.active_requests))
		return false;

	/* If the driver is wedged, HW state may be very inconsistent and
	 * report that it is still busy, even though we have stopped using it.
	 */
	if (i915_terminally_wedged(&dev_priv->gpu_error))
		return true;

	for_each_engine(engine, dev_priv, id) {
		if (!intel_engine_is_idle(engine))
			return false;
	}

	return true;
}

void intel_engines_reset_default_submission(struct drm_i915_private *i915)
{
	struct intel_engine_cs *engine;
	enum intel_engine_id id;

	for_each_engine(engine, i915, id)
		engine->set_default_submission(engine);
}

void intel_engines_mark_idle(struct drm_i915_private *i915)
{
	struct intel_engine_cs *engine;
	enum intel_engine_id id;

	for_each_engine(engine, i915, id) {
		intel_engine_disarm_breadcrumbs(engine);
		i915_gem_batch_pool_fini(&engine->batch_pool);
		engine->no_priolist = false;
	}
}

#if IS_ENABLED(CONFIG_DRM_I915_SELFTEST)
#include "selftests/mock_engine.c"
#endif<|MERGE_RESOLUTION|>--- conflicted
+++ resolved
@@ -1249,14 +1249,11 @@
 
 	intel_runtime_pm_get(dev_priv);
 
-<<<<<<< HEAD
-=======
 	/* First check that no commands are left in the ring */
 	if ((I915_READ_HEAD(engine) & HEAD_ADDR) !=
 	    (I915_READ_TAIL(engine) & TAIL_ADDR))
 		idle = false;
 
->>>>>>> 9ddb8e17
 	/* No bit for gen2, so assume the CS parser is idle */
 	if (INTEL_GEN(dev_priv) > 2 && !(I915_READ_MODE(engine) & MODE_IDLE))
 		idle = false;

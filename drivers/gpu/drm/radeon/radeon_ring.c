--- conflicted
+++ resolved
@@ -223,11 +223,8 @@
 		return;
 	}
 	mutex_lock(&rdev->ib_pool.mutex);
-<<<<<<< HEAD
-=======
 	radeon_ib_bogus_cleanup(rdev);
 
->>>>>>> 57d54889
 	if (rdev->ib_pool.robj) {
 		r = radeon_bo_reserve(rdev->ib_pool.robj, false);
 		if (likely(r == 0)) {

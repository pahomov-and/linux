VERSION = 2
PATCHLEVEL = 6
SUBLEVEL = 38
<<<<<<< HEAD
EXTRAVERSION = -rc3
=======
EXTRAVERSION = -rc7
>>>>>>> 47ae63e0
NAME = Flesh-Eating Bats with Fangs

# *DOCUMENTATION*
# To see a list of typical targets execute "make help"
# More info can be located in ./README
# Comments in this file are targeted only to the developer, do not
# expect to learn how to build the kernel reading this file.

# Do not:
# o  use make's built-in rules and variables
#    (this increases performance and avoids hard-to-debug behaviour);
# o  print "Entering directory ...";
MAKEFLAGS += -rR --no-print-directory

# Avoid funny character set dependencies
unexport LC_ALL
LC_COLLATE=C
LC_NUMERIC=C
export LC_COLLATE LC_NUMERIC

# We are using a recursive build, so we need to do a little thinking
# to get the ordering right.
#
# Most importantly: sub-Makefiles should only ever modify files in
# their own directory. If in some directory we have a dependency on
# a file in another dir (which doesn't happen often, but it's often
# unavoidable when linking the built-in.o targets which finally
# turn into vmlinux), we will call a sub make in that other dir, and
# after that we are sure that everything which is in that other dir
# is now up to date.
#
# The only cases where we need to modify files which have global
# effects are thus separated out and done before the recursive
# descending is started. They are now explicitly listed as the
# prepare rule.

# To put more focus on warnings, be less verbose as default
# Use 'make V=1' to see the full commands

ifeq ("$(origin V)", "command line")
  KBUILD_VERBOSE = $(V)
endif
ifndef KBUILD_VERBOSE
  KBUILD_VERBOSE = 0
endif

# Call a source code checker (by default, "sparse") as part of the
# C compilation.
#
# Use 'make C=1' to enable checking of only re-compiled files.
# Use 'make C=2' to enable checking of *all* source files, regardless
# of whether they are re-compiled or not.
#
# See the file "Documentation/sparse.txt" for more details, including
# where to get the "sparse" utility.

ifeq ("$(origin C)", "command line")
  KBUILD_CHECKSRC = $(C)
endif
ifndef KBUILD_CHECKSRC
  KBUILD_CHECKSRC = 0
endif

# Use make M=dir to specify directory of external module to build
# Old syntax make ... SUBDIRS=$PWD is still supported
# Setting the environment variable KBUILD_EXTMOD take precedence
ifdef SUBDIRS
  KBUILD_EXTMOD ?= $(SUBDIRS)
endif

ifeq ("$(origin M)", "command line")
  KBUILD_EXTMOD := $(M)
endif

# kbuild supports saving output files in a separate directory.
# To locate output files in a separate directory two syntaxes are supported.
# In both cases the working directory must be the root of the kernel src.
# 1) O=
# Use "make O=dir/to/store/output/files/"
#
# 2) Set KBUILD_OUTPUT
# Set the environment variable KBUILD_OUTPUT to point to the directory
# where the output files shall be placed.
# export KBUILD_OUTPUT=dir/to/store/output/files/
# make
#
# The O= assignment takes precedence over the KBUILD_OUTPUT environment
# variable.


# KBUILD_SRC is set on invocation of make in OBJ directory
# KBUILD_SRC is not intended to be used by the regular user (for now)
ifeq ($(KBUILD_SRC),)

# OK, Make called in directory where kernel src resides
# Do we want to locate output files in a separate directory?
ifeq ("$(origin O)", "command line")
  KBUILD_OUTPUT := $(O)
endif

# That's our default target when none is given on the command line
PHONY := _all
_all:

# Cancel implicit rules on top Makefile
$(CURDIR)/Makefile Makefile: ;

ifneq ($(KBUILD_OUTPUT),)
# Invoke a second make in the output directory, passing relevant variables
# check that the output directory actually exists
saved-output := $(KBUILD_OUTPUT)
KBUILD_OUTPUT := $(shell cd $(KBUILD_OUTPUT) && /bin/pwd)
$(if $(KBUILD_OUTPUT),, \
     $(error output directory "$(saved-output)" does not exist))

PHONY += $(MAKECMDGOALS) sub-make

$(filter-out _all sub-make $(CURDIR)/Makefile, $(MAKECMDGOALS)) _all: sub-make
	$(Q)@:

sub-make: FORCE
	$(if $(KBUILD_VERBOSE:1=),@)$(MAKE) -C $(KBUILD_OUTPUT) \
	KBUILD_SRC=$(CURDIR) \
	KBUILD_EXTMOD="$(KBUILD_EXTMOD)" -f $(CURDIR)/Makefile \
	$(filter-out _all sub-make,$(MAKECMDGOALS))

# Leave processing to above invocation of make
skip-makefile := 1
endif # ifneq ($(KBUILD_OUTPUT),)
endif # ifeq ($(KBUILD_SRC),)

# We process the rest of the Makefile if this is the final invocation of make
ifeq ($(skip-makefile),)

# If building an external module we do not care about the all: rule
# but instead _all depend on modules
PHONY += all
ifeq ($(KBUILD_EXTMOD),)
_all: all
else
_all: modules
endif

srctree		:= $(if $(KBUILD_SRC),$(KBUILD_SRC),$(CURDIR))
objtree		:= $(CURDIR)
src		:= $(srctree)
obj		:= $(objtree)

VPATH		:= $(srctree)$(if $(KBUILD_EXTMOD),:$(KBUILD_EXTMOD))

export srctree objtree VPATH


# SUBARCH tells the usermode build what the underlying arch is.  That is set
# first, and if a usermode build is happening, the "ARCH=um" on the command
# line overrides the setting of ARCH below.  If a native build is happening,
# then ARCH is assigned, getting whatever value it gets normally, and 
# SUBARCH is subsequently ignored.

SUBARCH := $(shell uname -m | sed -e s/i.86/i386/ -e s/sun4u/sparc64/ \
				  -e s/arm.*/arm/ -e s/sa110/arm/ \
				  -e s/s390x/s390/ -e s/parisc64/parisc/ \
				  -e s/ppc.*/powerpc/ -e s/mips.*/mips/ \
				  -e s/sh[234].*/sh/ )

# Cross compiling and selecting different set of gcc/bin-utils
# ---------------------------------------------------------------------------
#
# When performing cross compilation for other architectures ARCH shall be set
# to the target architecture. (See arch/* for the possibilities).
# ARCH can be set during invocation of make:
# make ARCH=ia64
# Another way is to have ARCH set in the environment.
# The default ARCH is the host where make is executed.

# CROSS_COMPILE specify the prefix used for all executables used
# during compilation. Only gcc and related bin-utils executables
# are prefixed with $(CROSS_COMPILE).
# CROSS_COMPILE can be set on the command line
# make CROSS_COMPILE=ia64-linux-
# Alternatively CROSS_COMPILE can be set in the environment.
# A third alternative is to store a setting in .config so that plain
# "make" in the configured kernel build directory always uses that.
# Default value for CROSS_COMPILE is not to prefix executables
# Note: Some architectures assign CROSS_COMPILE in their arch/*/Makefile
export KBUILD_BUILDHOST := $(SUBARCH)
ARCH		?= $(SUBARCH)
CROSS_COMPILE	?= $(CONFIG_CROSS_COMPILE:"%"=%)

# Architecture as present in compile.h
UTS_MACHINE 	:= $(ARCH)
SRCARCH 	:= $(ARCH)

# Additional ARCH settings for x86
ifeq ($(ARCH),i386)
        SRCARCH := x86
endif
ifeq ($(ARCH),x86_64)
        SRCARCH := x86
endif

# Additional ARCH settings for sparc
ifeq ($(ARCH),sparc32)
       SRCARCH := sparc
endif
ifeq ($(ARCH),sparc64)
       SRCARCH := sparc
endif

# Additional ARCH settings for sh
ifeq ($(ARCH),sh64)
       SRCARCH := sh
endif

# Where to locate arch specific headers
hdr-arch  := $(SRCARCH)

ifeq ($(ARCH),m68knommu)
       hdr-arch  := m68k
endif

KCONFIG_CONFIG	?= .config
export KCONFIG_CONFIG

# SHELL used by kbuild
CONFIG_SHELL := $(shell if [ -x "$$BASH" ]; then echo $$BASH; \
	  else if [ -x /bin/bash ]; then echo /bin/bash; \
	  else echo sh; fi ; fi)

HOSTCC       = gcc
HOSTCXX      = g++
HOSTCFLAGS   = -Wall -Wmissing-prototypes -Wstrict-prototypes -O2 -fomit-frame-pointer
HOSTCXXFLAGS = -O2

# Decide whether to build built-in, modular, or both.
# Normally, just do built-in.

KBUILD_MODULES :=
KBUILD_BUILTIN := 1

#	If we have only "make modules", don't compile built-in objects.
#	When we're building modules with modversions, we need to consider
#	the built-in objects during the descend as well, in order to
#	make sure the checksums are up to date before we record them.

ifeq ($(MAKECMDGOALS),modules)
  KBUILD_BUILTIN := $(if $(CONFIG_MODVERSIONS),1)
endif

#	If we have "make <whatever> modules", compile modules
#	in addition to whatever we do anyway.
#	Just "make" or "make all" shall build modules as well

ifneq ($(filter all _all modules,$(MAKECMDGOALS)),)
  KBUILD_MODULES := 1
endif

ifeq ($(MAKECMDGOALS),)
  KBUILD_MODULES := 1
endif

export KBUILD_MODULES KBUILD_BUILTIN
export KBUILD_CHECKSRC KBUILD_SRC KBUILD_EXTMOD

# Beautify output
# ---------------------------------------------------------------------------
#
# Normally, we echo the whole command before executing it. By making
# that echo $($(quiet)$(cmd)), we now have the possibility to set
# $(quiet) to choose other forms of output instead, e.g.
#
#         quiet_cmd_cc_o_c = Compiling $(RELDIR)/$@
#         cmd_cc_o_c       = $(CC) $(c_flags) -c -o $@ $<
#
# If $(quiet) is empty, the whole command will be printed.
# If it is set to "quiet_", only the short version will be printed. 
# If it is set to "silent_", nothing will be printed at all, since
# the variable $(silent_cmd_cc_o_c) doesn't exist.
#
# A simple variant is to prefix commands with $(Q) - that's useful
# for commands that shall be hidden in non-verbose mode.
#
#	$(Q)ln $@ :<
#
# If KBUILD_VERBOSE equals 0 then the above command will be hidden.
# If KBUILD_VERBOSE equals 1 then the above command is displayed.

ifeq ($(KBUILD_VERBOSE),1)
  quiet =
  Q =
else
  quiet=quiet_
  Q = @
endif

# If the user is running make -s (silent mode), suppress echoing of
# commands

ifneq ($(findstring s,$(MAKEFLAGS)),)
  quiet=silent_
endif

export quiet Q KBUILD_VERBOSE


# Look for make include files relative to root of kernel src
MAKEFLAGS += --include-dir=$(srctree)

# We need some generic definitions (do not try to remake the file).
$(srctree)/scripts/Kbuild.include: ;
include $(srctree)/scripts/Kbuild.include

# Make variables (CC, etc...)

AS		= $(CROSS_COMPILE)as
LD		= $(CROSS_COMPILE)ld
CC		= $(CROSS_COMPILE)gcc
CPP		= $(CC) -E
AR		= $(CROSS_COMPILE)ar
NM		= $(CROSS_COMPILE)nm
STRIP		= $(CROSS_COMPILE)strip
OBJCOPY		= $(CROSS_COMPILE)objcopy
OBJDUMP		= $(CROSS_COMPILE)objdump
AWK		= awk
GENKSYMS	= scripts/genksyms/genksyms
INSTALLKERNEL  := installkernel
DEPMOD		= /sbin/depmod
KALLSYMS	= scripts/kallsyms
PERL		= perl
CHECK		= sparse

CHECKFLAGS     := -D__linux__ -Dlinux -D__STDC__ -Dunix -D__unix__ \
		  -Wbitwise -Wno-return-void $(CF)
CFLAGS_MODULE   =
AFLAGS_MODULE   =
LDFLAGS_MODULE  =
CFLAGS_KERNEL	=
AFLAGS_KERNEL	=
CFLAGS_GCOV	= -fprofile-arcs -ftest-coverage


# Use LINUXINCLUDE when you must reference the include/ directory.
# Needed to be compatible with the O= option
LINUXINCLUDE    := -I$(srctree)/arch/$(hdr-arch)/include -Iinclude \
                   $(if $(KBUILD_SRC), -I$(srctree)/include) \
                   -include include/generated/autoconf.h

KBUILD_CPPFLAGS := -D__KERNEL__

KBUILD_CFLAGS   := -Wall -Wundef -Wstrict-prototypes -Wno-trigraphs \
		   -fno-strict-aliasing -fno-common \
		   -Werror-implicit-function-declaration \
		   -Wno-format-security \
		   -fno-delete-null-pointer-checks
KBUILD_AFLAGS_KERNEL :=
KBUILD_CFLAGS_KERNEL :=
KBUILD_AFLAGS   := -D__ASSEMBLY__
KBUILD_AFLAGS_MODULE  := -DMODULE
KBUILD_CFLAGS_MODULE  := -DMODULE
KBUILD_LDFLAGS_MODULE := -T $(srctree)/scripts/module-common.lds

# Read KERNELRELEASE from include/config/kernel.release (if it exists)
KERNELRELEASE = $(shell cat include/config/kernel.release 2> /dev/null)
KERNELVERSION = $(VERSION).$(PATCHLEVEL).$(SUBLEVEL)$(EXTRAVERSION)

export VERSION PATCHLEVEL SUBLEVEL KERNELRELEASE KERNELVERSION
export ARCH SRCARCH CONFIG_SHELL HOSTCC HOSTCFLAGS CROSS_COMPILE AS LD CC
export CPP AR NM STRIP OBJCOPY OBJDUMP
export MAKE AWK GENKSYMS INSTALLKERNEL PERL UTS_MACHINE
export HOSTCXX HOSTCXXFLAGS LDFLAGS_MODULE CHECK CHECKFLAGS

export KBUILD_CPPFLAGS NOSTDINC_FLAGS LINUXINCLUDE OBJCOPYFLAGS LDFLAGS
export KBUILD_CFLAGS CFLAGS_KERNEL CFLAGS_MODULE CFLAGS_GCOV
export KBUILD_AFLAGS AFLAGS_KERNEL AFLAGS_MODULE
export KBUILD_AFLAGS_MODULE KBUILD_CFLAGS_MODULE KBUILD_LDFLAGS_MODULE
export KBUILD_AFLAGS_KERNEL KBUILD_CFLAGS_KERNEL

# When compiling out-of-tree modules, put MODVERDIR in the module
# tree rather than in the kernel tree. The kernel tree might
# even be read-only.
export MODVERDIR := $(if $(KBUILD_EXTMOD),$(firstword $(KBUILD_EXTMOD))/).tmp_versions

# Files to ignore in find ... statements

RCS_FIND_IGNORE := \( -name SCCS -o -name BitKeeper -o -name .svn -o -name CVS -o -name .pc -o -name .hg -o -name .git \) -prune -o
export RCS_TAR_IGNORE := --exclude SCCS --exclude BitKeeper --exclude .svn --exclude CVS --exclude .pc --exclude .hg --exclude .git

# ===========================================================================
# Rules shared between *config targets and build targets

# Basic helpers built in scripts/
PHONY += scripts_basic
scripts_basic:
	$(Q)$(MAKE) $(build)=scripts/basic
	$(Q)rm -f .tmp_quiet_recordmcount

# To avoid any implicit rule to kick in, define an empty command.
scripts/basic/%: scripts_basic ;

PHONY += outputmakefile
# outputmakefile generates a Makefile in the output directory, if using a
# separate output directory. This allows convenient use of make in the
# output directory.
outputmakefile:
ifneq ($(KBUILD_SRC),)
	$(Q)ln -fsn $(srctree) source
	$(Q)$(CONFIG_SHELL) $(srctree)/scripts/mkmakefile \
	    $(srctree) $(objtree) $(VERSION) $(PATCHLEVEL)
endif

# To make sure we do not include .config for any of the *config targets
# catch them early, and hand them over to scripts/kconfig/Makefile
# It is allowed to specify more targets when calling make, including
# mixing *config targets and build targets.
# For example 'make oldconfig all'.
# Detect when mixed targets is specified, and make a second invocation
# of make so .config is not included in this case either (for *config).

no-dot-config-targets := clean mrproper distclean \
			 cscope TAGS tags help %docs check% coccicheck \
			 include/linux/version.h headers_% \
			 kernelversion %src-pkg

config-targets := 0
mixed-targets  := 0
dot-config     := 1

ifneq ($(filter $(no-dot-config-targets), $(MAKECMDGOALS)),)
	ifeq ($(filter-out $(no-dot-config-targets), $(MAKECMDGOALS)),)
		dot-config := 0
	endif
endif

ifeq ($(KBUILD_EXTMOD),)
        ifneq ($(filter config %config,$(MAKECMDGOALS)),)
                config-targets := 1
                ifneq ($(filter-out config %config,$(MAKECMDGOALS)),)
                        mixed-targets := 1
                endif
        endif
endif

ifeq ($(mixed-targets),1)
# ===========================================================================
# We're called with mixed targets (*config and build targets).
# Handle them one by one.

%:: FORCE
	$(Q)$(MAKE) -C $(srctree) KBUILD_SRC= $@

else
ifeq ($(config-targets),1)
# ===========================================================================
# *config targets only - make sure prerequisites are updated, and descend
# in scripts/kconfig to make the *config target

# Read arch specific Makefile to set KBUILD_DEFCONFIG as needed.
# KBUILD_DEFCONFIG may point out an alternative default configuration
# used for 'make defconfig'
include $(srctree)/arch/$(SRCARCH)/Makefile
export KBUILD_DEFCONFIG KBUILD_KCONFIG

config: scripts_basic outputmakefile FORCE
	$(Q)mkdir -p include/linux include/config
	$(Q)$(MAKE) $(build)=scripts/kconfig $@

%config: scripts_basic outputmakefile FORCE
	$(Q)mkdir -p include/linux include/config
	$(Q)$(MAKE) $(build)=scripts/kconfig $@

else
# ===========================================================================
# Build targets only - this includes vmlinux, arch specific targets, clean
# targets and others. In general all targets except *config targets.

ifeq ($(KBUILD_EXTMOD),)
# Additional helpers built in scripts/
# Carefully list dependencies so we do not try to build scripts twice
# in parallel
PHONY += scripts
scripts: scripts_basic include/config/auto.conf include/config/tristate.conf
	$(Q)$(MAKE) $(build)=$(@)

# Objects we will link into vmlinux / subdirs we need to visit
init-y		:= init/
drivers-y	:= drivers/ sound/ firmware/
net-y		:= net/
libs-y		:= lib/
core-y		:= usr/
endif # KBUILD_EXTMOD

ifeq ($(dot-config),1)
# Read in config
-include include/config/auto.conf

ifeq ($(KBUILD_EXTMOD),)
# Read in dependencies to all Kconfig* files, make sure to run
# oldconfig if changes are detected.
-include include/config/auto.conf.cmd

# To avoid any implicit rule to kick in, define an empty command
$(KCONFIG_CONFIG) include/config/auto.conf.cmd: ;

# If .config is newer than include/config/auto.conf, someone tinkered
# with it and forgot to run make oldconfig.
# if auto.conf.cmd is missing then we are probably in a cleaned tree so
# we execute the config step to be sure to catch updated Kconfig files
include/config/%.conf: $(KCONFIG_CONFIG) include/config/auto.conf.cmd
	$(Q)$(MAKE) -f $(srctree)/Makefile silentoldconfig
else
# external modules needs include/generated/autoconf.h and include/config/auto.conf
# but do not care if they are up-to-date. Use auto.conf to trigger the test
PHONY += include/config/auto.conf

include/config/auto.conf:
	$(Q)test -e include/generated/autoconf.h -a -e $@ || (		\
	echo;								\
	echo "  ERROR: Kernel configuration is invalid.";		\
	echo "         include/generated/autoconf.h or $@ are missing.";\
	echo "         Run 'make oldconfig && make prepare' on kernel src to fix it.";	\
	echo;								\
	/bin/false)

endif # KBUILD_EXTMOD

else
# Dummy target needed, because used as prerequisite
include/config/auto.conf: ;
endif # $(dot-config)

# The all: target is the default when no target is given on the
# command line.
# This allow a user to issue only 'make' to build a kernel including modules
# Defaults to vmlinux, but the arch makefile usually adds further targets
all: vmlinux

ifdef CONFIG_CC_OPTIMIZE_FOR_SIZE
KBUILD_CFLAGS	+= -Os
else
KBUILD_CFLAGS	+= -O2
endif

include $(srctree)/arch/$(SRCARCH)/Makefile

ifneq ($(CONFIG_FRAME_WARN),0)
KBUILD_CFLAGS += $(call cc-option,-Wframe-larger-than=${CONFIG_FRAME_WARN})
endif

# Force gcc to behave correct even for buggy distributions
ifndef CONFIG_CC_STACKPROTECTOR
KBUILD_CFLAGS += $(call cc-option, -fno-stack-protector)
endif

ifdef CONFIG_FRAME_POINTER
KBUILD_CFLAGS	+= -fno-omit-frame-pointer -fno-optimize-sibling-calls
else
# Some targets (ARM with Thumb2, for example), can't be built with frame
# pointers.  For those, we don't have FUNCTION_TRACER automatically
# select FRAME_POINTER.  However, FUNCTION_TRACER adds -pg, and this is
# incompatible with -fomit-frame-pointer with current GCC, so we don't use
# -fomit-frame-pointer with FUNCTION_TRACER.
ifndef CONFIG_FUNCTION_TRACER
KBUILD_CFLAGS	+= -fomit-frame-pointer
endif
endif

ifdef CONFIG_DEBUG_INFO
KBUILD_CFLAGS	+= -g
KBUILD_AFLAGS	+= -gdwarf-2
endif

ifdef CONFIG_DEBUG_INFO_REDUCED
KBUILD_CFLAGS 	+= $(call cc-option, -femit-struct-debug-baseonly)
endif

ifdef CONFIG_FUNCTION_TRACER
KBUILD_CFLAGS	+= -pg
ifdef CONFIG_DYNAMIC_FTRACE
	ifdef CONFIG_HAVE_C_RECORDMCOUNT
		BUILD_C_RECORDMCOUNT := y
		export BUILD_C_RECORDMCOUNT
	endif
endif
endif

# We trigger additional mismatches with less inlining
ifdef CONFIG_DEBUG_SECTION_MISMATCH
KBUILD_CFLAGS += $(call cc-option, -fno-inline-functions-called-once)
endif

# arch Makefile may override CC so keep this after arch Makefile is included
NOSTDINC_FLAGS += -nostdinc -isystem $(shell $(CC) -print-file-name=include)
CHECKFLAGS     += $(NOSTDINC_FLAGS)

# warn about C99 declaration after statement
KBUILD_CFLAGS += $(call cc-option,-Wdeclaration-after-statement,)

# disable pointer signed / unsigned warnings in gcc 4.0
KBUILD_CFLAGS += $(call cc-option,-Wno-pointer-sign,)

# disable invalid "can't wrap" optimizations for signed / pointers
KBUILD_CFLAGS	+= $(call cc-option,-fno-strict-overflow)

# conserve stack if available
KBUILD_CFLAGS   += $(call cc-option,-fconserve-stack)

# check for 'asm goto'
ifeq ($(shell $(CONFIG_SHELL) $(srctree)/scripts/gcc-goto.sh $(CC)), y)
	KBUILD_CFLAGS += -DCC_HAVE_ASM_GOTO
endif

# Add user supplied CPPFLAGS, AFLAGS and CFLAGS as the last assignments
# But warn user when we do so
warn-assign = \
$(warning "WARNING: Appending $$K$(1) ($(K$(1))) from $(origin K$(1)) to kernel $$$(1)")

ifneq ($(KCPPFLAGS),)
        $(call warn-assign,CPPFLAGS)
        KBUILD_CPPFLAGS += $(KCPPFLAGS)
endif
ifneq ($(KAFLAGS),)
        $(call warn-assign,AFLAGS)
        KBUILD_AFLAGS += $(KAFLAGS)
endif
ifneq ($(KCFLAGS),)
        $(call warn-assign,CFLAGS)
        KBUILD_CFLAGS += $(KCFLAGS)
endif

# Use --build-id when available.
LDFLAGS_BUILD_ID = $(patsubst -Wl$(comma)%,%,\
			      $(call cc-ldoption, -Wl$(comma)--build-id,))
KBUILD_LDFLAGS_MODULE += $(LDFLAGS_BUILD_ID)
LDFLAGS_vmlinux += $(LDFLAGS_BUILD_ID)

ifeq ($(CONFIG_STRIP_ASM_SYMS),y)
LDFLAGS_vmlinux	+= $(call ld-option, -X,)
endif

# Default kernel image to build when no specific target is given.
# KBUILD_IMAGE may be overruled on the command line or
# set in the environment
# Also any assignments in arch/$(ARCH)/Makefile take precedence over
# this default value
export KBUILD_IMAGE ?= vmlinux

#
# INSTALL_PATH specifies where to place the updated kernel and system map
# images. Default is /boot, but you can set it to other values
export	INSTALL_PATH ?= /boot

#
# INSTALL_MOD_PATH specifies a prefix to MODLIB for module directory
# relocations required by build roots.  This is not defined in the
# makefile but the argument can be passed to make if needed.
#

MODLIB	= $(INSTALL_MOD_PATH)/lib/modules/$(KERNELRELEASE)
export MODLIB

#
#  INSTALL_MOD_STRIP, if defined, will cause modules to be
#  stripped after they are installed.  If INSTALL_MOD_STRIP is '1', then
#  the default option --strip-debug will be used.  Otherwise,
#  INSTALL_MOD_STRIP will used as the options to the strip command.

ifdef INSTALL_MOD_STRIP
ifeq ($(INSTALL_MOD_STRIP),1)
mod_strip_cmd = $(STRIP) --strip-debug
else
mod_strip_cmd = $(STRIP) $(INSTALL_MOD_STRIP)
endif # INSTALL_MOD_STRIP=1
else
mod_strip_cmd = true
endif # INSTALL_MOD_STRIP
export mod_strip_cmd


ifeq ($(KBUILD_EXTMOD),)
core-y		+= kernel/ mm/ fs/ ipc/ security/ crypto/ block/

vmlinux-dirs	:= $(patsubst %/,%,$(filter %/, $(init-y) $(init-m) \
		     $(core-y) $(core-m) $(drivers-y) $(drivers-m) \
		     $(net-y) $(net-m) $(libs-y) $(libs-m)))

vmlinux-alldirs	:= $(sort $(vmlinux-dirs) $(patsubst %/,%,$(filter %/, \
		     $(init-n) $(init-) \
		     $(core-n) $(core-) $(drivers-n) $(drivers-) \
		     $(net-n)  $(net-)  $(libs-n)    $(libs-))))

init-y		:= $(patsubst %/, %/built-in.o, $(init-y))
core-y		:= $(patsubst %/, %/built-in.o, $(core-y))
drivers-y	:= $(patsubst %/, %/built-in.o, $(drivers-y))
net-y		:= $(patsubst %/, %/built-in.o, $(net-y))
libs-y1		:= $(patsubst %/, %/lib.a, $(libs-y))
libs-y2		:= $(patsubst %/, %/built-in.o, $(libs-y))
libs-y		:= $(libs-y1) $(libs-y2)

# Build vmlinux
# ---------------------------------------------------------------------------
# vmlinux is built from the objects selected by $(vmlinux-init) and
# $(vmlinux-main). Most are built-in.o files from top-level directories
# in the kernel tree, others are specified in arch/$(ARCH)/Makefile.
# Ordering when linking is important, and $(vmlinux-init) must be first.
#
# vmlinux
#   ^
#   |
#   +-< $(vmlinux-init)
#   |   +--< init/version.o + more
#   |
#   +--< $(vmlinux-main)
#   |    +--< driver/built-in.o mm/built-in.o + more
#   |
#   +-< kallsyms.o (see description in CONFIG_KALLSYMS section)
#
# vmlinux version (uname -v) cannot be updated during normal
# descending-into-subdirs phase since we do not yet know if we need to
# update vmlinux.
# Therefore this step is delayed until just before final link of vmlinux -
# except in the kallsyms case where it is done just before adding the
# symbols to the kernel.
#
# System.map is generated to document addresses of all kernel symbols

vmlinux-init := $(head-y) $(init-y)
vmlinux-main := $(core-y) $(libs-y) $(drivers-y) $(net-y)
vmlinux-all  := $(vmlinux-init) $(vmlinux-main)
vmlinux-lds  := arch/$(SRCARCH)/kernel/vmlinux.lds
export KBUILD_VMLINUX_OBJS := $(vmlinux-all)

# Rule to link vmlinux - also used during CONFIG_KALLSYMS
# May be overridden by arch/$(ARCH)/Makefile
quiet_cmd_vmlinux__ ?= LD      $@
      cmd_vmlinux__ ?= $(LD) $(LDFLAGS) $(LDFLAGS_vmlinux) -o $@ \
      -T $(vmlinux-lds) $(vmlinux-init)                          \
      --start-group $(vmlinux-main) --end-group                  \
      $(filter-out $(vmlinux-lds) $(vmlinux-init) $(vmlinux-main) vmlinux.o FORCE ,$^)

# Generate new vmlinux version
quiet_cmd_vmlinux_version = GEN     .version
      cmd_vmlinux_version = set -e;                     \
	if [ ! -r .version ]; then			\
	  rm -f .version;				\
	  echo 1 >.version;				\
	else						\
	  mv .version .old_version;			\
	  expr 0$$(cat .old_version) + 1 >.version;	\
	fi;						\
	$(MAKE) $(build)=init

# Generate System.map
quiet_cmd_sysmap = SYSMAP
      cmd_sysmap = $(CONFIG_SHELL) $(srctree)/scripts/mksysmap

# Link of vmlinux
# If CONFIG_KALLSYMS is set .version is already updated
# Generate System.map and verify that the content is consistent
# Use + in front of the vmlinux_version rule to silent warning with make -j2
# First command is ':' to allow us to use + in front of the rule
define rule_vmlinux__
	:
	$(if $(CONFIG_KALLSYMS),,+$(call cmd,vmlinux_version))

	$(call cmd,vmlinux__)
	$(Q)echo 'cmd_$@ := $(cmd_vmlinux__)' > $(@D)/.$(@F).cmd

	$(Q)$(if $($(quiet)cmd_sysmap),                                      \
	  echo '  $($(quiet)cmd_sysmap)  System.map' &&)                     \
	$(cmd_sysmap) $@ System.map;                                         \
	if [ $$? -ne 0 ]; then                                               \
		rm -f $@;                                                    \
		/bin/false;                                                  \
	fi;
	$(verify_kallsyms)
endef


ifdef CONFIG_KALLSYMS
# Generate section listing all symbols and add it into vmlinux $(kallsyms.o)
# It's a three stage process:
# o .tmp_vmlinux1 has all symbols and sections, but __kallsyms is
#   empty
#   Running kallsyms on that gives us .tmp_kallsyms1.o with
#   the right size - vmlinux version (uname -v) is updated during this step
# o .tmp_vmlinux2 now has a __kallsyms section of the right size,
#   but due to the added section, some addresses have shifted.
#   From here, we generate a correct .tmp_kallsyms2.o
# o The correct .tmp_kallsyms2.o is linked into the final vmlinux.
# o Verify that the System.map from vmlinux matches the map from
#   .tmp_vmlinux2, just in case we did not generate kallsyms correctly.
# o If CONFIG_KALLSYMS_EXTRA_PASS is set, do an extra pass using
#   .tmp_vmlinux3 and .tmp_kallsyms3.o.  This is only meant as a
#   temporary bypass to allow the kernel to be built while the
#   maintainers work out what went wrong with kallsyms.

ifdef CONFIG_KALLSYMS_EXTRA_PASS
last_kallsyms := 3
else
last_kallsyms := 2
endif

kallsyms.o := .tmp_kallsyms$(last_kallsyms).o

define verify_kallsyms
	$(Q)$(if $($(quiet)cmd_sysmap),                                      \
	  echo '  $($(quiet)cmd_sysmap)  .tmp_System.map' &&)                \
	  $(cmd_sysmap) .tmp_vmlinux$(last_kallsyms) .tmp_System.map
	$(Q)cmp -s System.map .tmp_System.map ||                             \
		(echo Inconsistent kallsyms data;                            \
		 echo Try setting CONFIG_KALLSYMS_EXTRA_PASS;                \
		 rm .tmp_kallsyms* ; /bin/false )
endef

# Update vmlinux version before link
# Use + in front of this rule to silent warning about make -j1
# First command is ':' to allow us to use + in front of this rule
cmd_ksym_ld = $(cmd_vmlinux__)
define rule_ksym_ld
	: 
	+$(call cmd,vmlinux_version)
	$(call cmd,vmlinux__)
	$(Q)echo 'cmd_$@ := $(cmd_vmlinux__)' > $(@D)/.$(@F).cmd
endef

# Generate .S file with all kernel symbols
quiet_cmd_kallsyms = KSYM    $@
      cmd_kallsyms = $(NM) -n $< | $(KALLSYMS) \
                     $(if $(CONFIG_KALLSYMS_ALL),--all-symbols) > $@

.tmp_kallsyms1.o .tmp_kallsyms2.o .tmp_kallsyms3.o: %.o: %.S scripts FORCE
	$(call if_changed_dep,as_o_S)

.tmp_kallsyms%.S: .tmp_vmlinux% $(KALLSYMS)
	$(call cmd,kallsyms)

# .tmp_vmlinux1 must be complete except kallsyms, so update vmlinux version
.tmp_vmlinux1: $(vmlinux-lds) $(vmlinux-all) FORCE
	$(call if_changed_rule,ksym_ld)

.tmp_vmlinux2: $(vmlinux-lds) $(vmlinux-all) .tmp_kallsyms1.o FORCE
	$(call if_changed,vmlinux__)

.tmp_vmlinux3: $(vmlinux-lds) $(vmlinux-all) .tmp_kallsyms2.o FORCE
	$(call if_changed,vmlinux__)

# Needs to visit scripts/ before $(KALLSYMS) can be used.
$(KALLSYMS): scripts ;

# Generate some data for debugging strange kallsyms problems
debug_kallsyms: .tmp_map$(last_kallsyms)

.tmp_map%: .tmp_vmlinux% FORCE
	($(OBJDUMP) -h $< | $(AWK) '/^ +[0-9]/{print $$4 " 0 " $$2}'; $(NM) $<) | sort > $@

.tmp_map3: .tmp_map2

.tmp_map2: .tmp_map1

endif # ifdef CONFIG_KALLSYMS

# Do modpost on a prelinked vmlinux. The finally linked vmlinux has
# relevant sections renamed as per the linker script.
quiet_cmd_vmlinux-modpost = LD      $@
      cmd_vmlinux-modpost = $(LD) $(LDFLAGS) -r -o $@                          \
	 $(vmlinux-init) --start-group $(vmlinux-main) --end-group             \
	 $(filter-out $(vmlinux-init) $(vmlinux-main) FORCE ,$^)
define rule_vmlinux-modpost
	:
	+$(call cmd,vmlinux-modpost)
	$(Q)$(MAKE) -f $(srctree)/scripts/Makefile.modpost $@
	$(Q)echo 'cmd_$@ := $(cmd_vmlinux-modpost)' > $(dot-target).cmd
endef

# vmlinux image - including updated kernel symbols
vmlinux: $(vmlinux-lds) $(vmlinux-init) $(vmlinux-main) vmlinux.o $(kallsyms.o) FORCE
ifdef CONFIG_HEADERS_CHECK
	$(Q)$(MAKE) -f $(srctree)/Makefile headers_check
endif
ifdef CONFIG_SAMPLES
	$(Q)$(MAKE) $(build)=samples
endif
ifdef CONFIG_BUILD_DOCSRC
	$(Q)$(MAKE) $(build)=Documentation
endif
	$(call vmlinux-modpost)
	$(call if_changed_rule,vmlinux__)
	$(Q)rm -f .old_version

# build vmlinux.o first to catch section mismatch errors early
ifdef CONFIG_KALLSYMS
.tmp_vmlinux1: vmlinux.o
endif

modpost-init := $(filter-out init/built-in.o, $(vmlinux-init))
vmlinux.o: $(modpost-init) $(vmlinux-main) FORCE
	$(call if_changed_rule,vmlinux-modpost)

# The actual objects are generated when descending, 
# make sure no implicit rule kicks in
$(sort $(vmlinux-init) $(vmlinux-main)) $(vmlinux-lds): $(vmlinux-dirs) ;

# Handle descending into subdirectories listed in $(vmlinux-dirs)
# Preset locale variables to speed up the build process. Limit locale
# tweaks to this spot to avoid wrong language settings when running
# make menuconfig etc.
# Error messages still appears in the original language

PHONY += $(vmlinux-dirs)
$(vmlinux-dirs): prepare scripts
	$(Q)$(MAKE) $(build)=$@

# Store (new) KERNELRELASE string in include/config/kernel.release
include/config/kernel.release: include/config/auto.conf FORCE
	$(Q)rm -f $@
	$(Q)echo "$(KERNELVERSION)$$($(CONFIG_SHELL) $(srctree)/scripts/setlocalversion $(srctree))" > $@


# Things we need to do before we recursively start building the kernel
# or the modules are listed in "prepare".
# A multi level approach is used. prepareN is processed before prepareN-1.
# archprepare is used in arch Makefiles and when processed asm symlink,
# version.h and scripts_basic is processed / created.

# Listed in dependency order
PHONY += prepare archprepare prepare0 prepare1 prepare2 prepare3

# prepare3 is used to check if we are building in a separate output directory,
# and if so do:
# 1) Check that make has not been executed in the kernel src $(srctree)
prepare3: include/config/kernel.release
ifneq ($(KBUILD_SRC),)
	@$(kecho) '  Using $(srctree) as source for kernel'
	$(Q)if [ -f $(srctree)/.config -o -d $(srctree)/include/config ]; then \
		echo "  $(srctree) is not clean, please run 'make mrproper'";\
		echo "  in the '$(srctree)' directory.";\
		/bin/false; \
	fi;
endif

# prepare2 creates a makefile if using a separate output directory
prepare2: prepare3 outputmakefile

prepare1: prepare2 include/linux/version.h include/generated/utsrelease.h \
                   include/config/auto.conf
	$(cmd_crmodverdir)

archprepare: prepare1 scripts_basic

prepare0: archprepare FORCE
	$(Q)$(MAKE) $(build)=.
	$(Q)$(MAKE) $(build)=. missing-syscalls

# All the preparing..
prepare: prepare0

# Generate some files
# ---------------------------------------------------------------------------

# KERNELRELEASE can change from a few different places, meaning version.h
# needs to be updated, so this check is forced on all builds

uts_len := 64
define filechk_utsrelease.h
	if [ `echo -n "$(KERNELRELEASE)" | wc -c ` -gt $(uts_len) ]; then \
	  echo '"$(KERNELRELEASE)" exceeds $(uts_len) characters' >&2;    \
	  exit 1;                                                         \
	fi;                                                               \
	(echo \#define UTS_RELEASE \"$(KERNELRELEASE)\";)
endef

define filechk_version.h
	(echo \#define LINUX_VERSION_CODE $(shell                             \
	expr $(VERSION) \* 65536 + $(PATCHLEVEL) \* 256 + $(SUBLEVEL));     \
	echo '#define KERNEL_VERSION(a,b,c) (((a) << 16) + ((b) << 8) + (c))';)
endef

include/linux/version.h: $(srctree)/Makefile FORCE
	$(call filechk,version.h)

include/generated/utsrelease.h: include/config/kernel.release FORCE
	$(call filechk,utsrelease.h)

PHONY += headerdep
headerdep:
	$(Q)find include/ -name '*.h' | xargs --max-args 1 scripts/headerdep.pl

# ---------------------------------------------------------------------------

PHONY += depend dep
depend dep:
	@echo '*** Warning: make $@ is unnecessary now.'

# ---------------------------------------------------------------------------
# Firmware install
INSTALL_FW_PATH=$(INSTALL_MOD_PATH)/lib/firmware
export INSTALL_FW_PATH

PHONY += firmware_install
firmware_install: FORCE
	@mkdir -p $(objtree)/firmware
	$(Q)$(MAKE) -f $(srctree)/scripts/Makefile.fwinst obj=firmware __fw_install

# ---------------------------------------------------------------------------
# Kernel headers

#Default location for installed headers
export INSTALL_HDR_PATH = $(objtree)/usr

hdr-inst := -rR -f $(srctree)/scripts/Makefile.headersinst obj

# If we do an all arch process set dst to asm-$(hdr-arch)
hdr-dst = $(if $(KBUILD_HEADERS), dst=include/asm-$(hdr-arch), dst=include/asm)

PHONY += __headers
__headers: include/linux/version.h scripts_basic FORCE
	$(Q)$(MAKE) $(build)=scripts scripts/unifdef

PHONY += headers_install_all
headers_install_all:
	$(Q)$(CONFIG_SHELL) $(srctree)/scripts/headers.sh install

PHONY += headers_install
headers_install: __headers
	$(if $(wildcard $(srctree)/arch/$(hdr-arch)/include/asm/Kbuild),, \
	$(error Headers not exportable for the $(SRCARCH) architecture))
	$(Q)$(MAKE) $(hdr-inst)=include
	$(Q)$(MAKE) $(hdr-inst)=arch/$(hdr-arch)/include/asm $(hdr-dst)

PHONY += headers_check_all
headers_check_all: headers_install_all
	$(Q)$(CONFIG_SHELL) $(srctree)/scripts/headers.sh check

PHONY += headers_check
headers_check: headers_install
	$(Q)$(MAKE) $(hdr-inst)=include HDRCHECK=1
	$(Q)$(MAKE) $(hdr-inst)=arch/$(hdr-arch)/include/asm $(hdr-dst) HDRCHECK=1

# ---------------------------------------------------------------------------
# Modules

ifdef CONFIG_MODULES

# By default, build modules as well

all: modules

#	Build modules
#
#	A module can be listed more than once in obj-m resulting in
#	duplicate lines in modules.order files.  Those are removed
#	using awk while concatenating to the final file.

PHONY += modules
modules: $(vmlinux-dirs) $(if $(KBUILD_BUILTIN),vmlinux) modules.builtin
	$(Q)$(AWK) '!x[$$0]++' $(vmlinux-dirs:%=$(objtree)/%/modules.order) > $(objtree)/modules.order
	@$(kecho) '  Building modules, stage 2.';
	$(Q)$(MAKE) -f $(srctree)/scripts/Makefile.modpost
	$(Q)$(MAKE) -f $(srctree)/scripts/Makefile.fwinst obj=firmware __fw_modbuild

modules.builtin: $(vmlinux-dirs:%=%/modules.builtin)
	$(Q)$(AWK) '!x[$$0]++' $^ > $(objtree)/modules.builtin

%/modules.builtin: include/config/auto.conf
	$(Q)$(MAKE) $(modbuiltin)=$*


# Target to prepare building external modules
PHONY += modules_prepare
modules_prepare: prepare scripts

# Target to install modules
PHONY += modules_install
modules_install: _modinst_ _modinst_post

PHONY += _modinst_
_modinst_:
	@if [ -z "`$(DEPMOD) -V 2>/dev/null | grep module-init-tools`" ]; then \
		echo "Warning: you may need to install module-init-tools"; \
		echo "See http://www.codemonkey.org.uk/docs/post-halloween-2.6.txt";\
		sleep 1; \
	fi
	@rm -rf $(MODLIB)/kernel
	@rm -f $(MODLIB)/source
	@mkdir -p $(MODLIB)/kernel
	@ln -s $(srctree) $(MODLIB)/source
	@if [ ! $(objtree) -ef  $(MODLIB)/build ]; then \
		rm -f $(MODLIB)/build ; \
		ln -s $(objtree) $(MODLIB)/build ; \
	fi
	@cp -f $(objtree)/modules.order $(MODLIB)/
	@cp -f $(objtree)/modules.builtin $(MODLIB)/
	$(Q)$(MAKE) -f $(srctree)/scripts/Makefile.modinst

# This depmod is only for convenience to give the initial
# boot a modules.dep even before / is mounted read-write.  However the
# boot script depmod is the master version.
PHONY += _modinst_post
_modinst_post: _modinst_
	$(Q)$(MAKE) -f $(srctree)/scripts/Makefile.fwinst obj=firmware __fw_modinst
	$(call cmd,depmod)

else # CONFIG_MODULES

# Modules not configured
# ---------------------------------------------------------------------------

modules modules_install: FORCE
	@echo
	@echo "The present kernel configuration has modules disabled."
	@echo "Type 'make config' and enable loadable module support."
	@echo "Then build a kernel with module support enabled."
	@echo
	@exit 1

endif # CONFIG_MODULES

###
# Cleaning is done on three levels.
# make clean     Delete most generated files
#                Leave enough to build external modules
# make mrproper  Delete the current configuration, and all generated files
# make distclean Remove editor backup files, patch leftover files and the like

# Directories & files removed with 'make clean'
CLEAN_DIRS  += $(MODVERDIR)
CLEAN_FILES +=	vmlinux System.map \
                .tmp_kallsyms* .tmp_version .tmp_vmlinux* .tmp_System.map

# Directories & files removed with 'make mrproper'
MRPROPER_DIRS  += include/config usr/include include/generated
MRPROPER_FILES += .config .config.old .version .old_version             \
                  include/linux/version.h                               \
		  Module.symvers tags TAGS cscope*

# clean - Delete most, but leave enough to build external modules
#
clean: rm-dirs  := $(CLEAN_DIRS)
clean: rm-files := $(CLEAN_FILES)
clean-dirs      := $(addprefix _clean_, . $(vmlinux-alldirs) Documentation)

PHONY += $(clean-dirs) clean archclean
$(clean-dirs):
	$(Q)$(MAKE) $(clean)=$(patsubst _clean_%,%,$@)

clean: archclean

# mrproper - Delete all generated files, including .config
#
mrproper: rm-dirs  := $(wildcard $(MRPROPER_DIRS))
mrproper: rm-files := $(wildcard $(MRPROPER_FILES))
mrproper-dirs      := $(addprefix _mrproper_,Documentation/DocBook scripts)

PHONY += $(mrproper-dirs) mrproper archmrproper
$(mrproper-dirs):
	$(Q)$(MAKE) $(clean)=$(patsubst _mrproper_%,%,$@)

mrproper: clean archmrproper $(mrproper-dirs)
	$(call cmd,rmdirs)
	$(call cmd,rmfiles)

# distclean
#
PHONY += distclean

distclean: mrproper
	@find $(srctree) $(RCS_FIND_IGNORE) \
		\( -name '*.orig' -o -name '*.rej' -o -name '*~' \
		-o -name '*.bak' -o -name '#*#' -o -name '.*.orig' \
		-o -name '.*.rej' -o -size 0 \
		-o -name '*%' -o -name '.*.cmd' -o -name 'core' \) \
		-type f -print | xargs rm -f


# Packaging of the kernel to various formats
# ---------------------------------------------------------------------------
# rpm target kept for backward compatibility
package-dir	:= $(srctree)/scripts/package

%src-pkg: FORCE
	$(Q)$(MAKE) $(build)=$(package-dir) $@
%pkg: include/config/kernel.release FORCE
	$(Q)$(MAKE) $(build)=$(package-dir) $@
rpm: include/config/kernel.release FORCE
	$(Q)$(MAKE) $(build)=$(package-dir) $@


# Brief documentation of the typical targets used
# ---------------------------------------------------------------------------

boards := $(wildcard $(srctree)/arch/$(SRCARCH)/configs/*_defconfig)
boards := $(notdir $(boards))
board-dirs := $(dir $(wildcard $(srctree)/arch/$(SRCARCH)/configs/*/*_defconfig))
board-dirs := $(sort $(notdir $(board-dirs:/=)))

help:
	@echo  'Cleaning targets:'
	@echo  '  clean		  - Remove most generated files but keep the config and'
	@echo  '                    enough build support to build external modules'
	@echo  '  mrproper	  - Remove all generated files + config + various backup files'
	@echo  '  distclean	  - mrproper + remove editor backup and patch files'
	@echo  ''
	@echo  'Configuration targets:'
	@$(MAKE) -f $(srctree)/scripts/kconfig/Makefile help
	@echo  ''
	@echo  'Other generic targets:'
	@echo  '  all		  - Build all targets marked with [*]'
	@echo  '* vmlinux	  - Build the bare kernel'
	@echo  '* modules	  - Build all modules'
	@echo  '  modules_install - Install all modules to INSTALL_MOD_PATH (default: /)'
	@echo  '  firmware_install- Install all firmware to INSTALL_FW_PATH'
	@echo  '                    (default: $$(INSTALL_MOD_PATH)/lib/firmware)'
	@echo  '  dir/            - Build all files in dir and below'
	@echo  '  dir/file.[oisS] - Build specified target only'
	@echo  '  dir/file.lst    - Build specified mixed source/assembly target only'
	@echo  '                    (requires a recent binutils and recent build (System.map))'
	@echo  '  dir/file.ko     - Build module including final link'
	@echo  '  modules_prepare - Set up for building external modules'
	@echo  '  tags/TAGS	  - Generate tags file for editors'
	@echo  '  cscope	  - Generate cscope index'
	@echo  '  kernelrelease	  - Output the release version string'
	@echo  '  kernelversion	  - Output the version stored in Makefile'
	@echo  '  headers_install - Install sanitised kernel headers to INSTALL_HDR_PATH'; \
	 echo  '                    (default: $(INSTALL_HDR_PATH))'; \
	 echo  ''
	@echo  'Static analysers'
	@echo  '  checkstack      - Generate a list of stack hogs'
	@echo  '  namespacecheck  - Name space analysis on compiled kernel'
	@echo  '  versioncheck    - Sanity check on version.h usage'
	@echo  '  includecheck    - Check for duplicate included header files'
	@echo  '  export_report   - List the usages of all exported symbols'
	@echo  '  headers_check   - Sanity check on exported headers'
	@echo  '  headerdep       - Detect inclusion cycles in headers'
	@$(MAKE) -f $(srctree)/scripts/Makefile.help checker-help
	@echo  ''
	@echo  'Kernel packaging:'
	@$(MAKE) $(build)=$(package-dir) help
	@echo  ''
	@echo  'Documentation targets:'
	@$(MAKE) -f $(srctree)/Documentation/DocBook/Makefile dochelp
	@echo  ''
	@echo  'Architecture specific targets ($(SRCARCH)):'
	@$(if $(archhelp),$(archhelp),\
		echo '  No architecture specific help defined for $(SRCARCH)')
	@echo  ''
	@$(if $(boards), \
		$(foreach b, $(boards), \
		printf "  %-24s - Build for %s\\n" $(b) $(subst _defconfig,,$(b));) \
		echo '')
	@$(if $(board-dirs), \
		$(foreach b, $(board-dirs), \
		printf "  %-16s - Show %s-specific targets\\n" help-$(b) $(b);) \
		printf "  %-16s - Show all of the above\\n" help-boards; \
		echo '')

	@echo  '  make V=0|1 [targets] 0 => quiet build (default), 1 => verbose build'
	@echo  '  make V=2   [targets] 2 => give reason for rebuild of target'
	@echo  '  make O=dir [targets] Locate all output files in "dir", including .config'
	@echo  '  make C=1   [targets] Check all c source with $$CHECK (sparse by default)'
	@echo  '  make C=2   [targets] Force check of all c source with $$CHECK'
	@echo  ''
	@echo  'Execute "make" or "make all" to build all targets marked with [*] '
	@echo  'For further info see the ./README file'


help-board-dirs := $(addprefix help-,$(board-dirs))

help-boards: $(help-board-dirs)

boards-per-dir = $(notdir $(wildcard $(srctree)/arch/$(SRCARCH)/configs/$*/*_defconfig))

$(help-board-dirs): help-%:
	@echo  'Architecture specific targets ($(SRCARCH) $*):'
	@$(if $(boards-per-dir), \
		$(foreach b, $(boards-per-dir), \
		printf "  %-24s - Build for %s\\n" $*/$(b) $(subst _defconfig,,$(b));) \
		echo '')


# Documentation targets
# ---------------------------------------------------------------------------
%docs: scripts_basic FORCE
	$(Q)$(MAKE) $(build)=Documentation/DocBook $@

else # KBUILD_EXTMOD

###
# External module support.
# When building external modules the kernel used as basis is considered
# read-only, and no consistency checks are made and the make
# system is not used on the basis kernel. If updates are required
# in the basis kernel ordinary make commands (without M=...) must
# be used.
#
# The following are the only valid targets when building external
# modules.
# make M=dir clean     Delete all automatically generated files
# make M=dir modules   Make all modules in specified dir
# make M=dir	       Same as 'make M=dir modules'
# make M=dir modules_install
#                      Install the modules built in the module directory
#                      Assumes install directory is already created

# We are always building modules
KBUILD_MODULES := 1
PHONY += crmodverdir
crmodverdir:
	$(cmd_crmodverdir)

PHONY += $(objtree)/Module.symvers
$(objtree)/Module.symvers:
	@test -e $(objtree)/Module.symvers || ( \
	echo; \
	echo "  WARNING: Symbol version dump $(objtree)/Module.symvers"; \
	echo "           is missing; modules will have no dependencies and modversions."; \
	echo )

module-dirs := $(addprefix _module_,$(KBUILD_EXTMOD))
PHONY += $(module-dirs) modules
$(module-dirs): crmodverdir $(objtree)/Module.symvers
	$(Q)$(MAKE) $(build)=$(patsubst _module_%,%,$@)

modules: $(module-dirs)
	@$(kecho) '  Building modules, stage 2.';
	$(Q)$(MAKE) -f $(srctree)/scripts/Makefile.modpost

PHONY += modules_install
modules_install: _emodinst_ _emodinst_post

install-dir := $(if $(INSTALL_MOD_DIR),$(INSTALL_MOD_DIR),extra)
PHONY += _emodinst_
_emodinst_:
	$(Q)mkdir -p $(MODLIB)/$(install-dir)
	$(Q)$(MAKE) -f $(srctree)/scripts/Makefile.modinst

PHONY += _emodinst_post
_emodinst_post: _emodinst_
	$(call cmd,depmod)

clean-dirs := $(addprefix _clean_,$(KBUILD_EXTMOD))

PHONY += $(clean-dirs) clean
$(clean-dirs):
	$(Q)$(MAKE) $(clean)=$(patsubst _clean_%,%,$@)

clean:	rm-dirs := $(MODVERDIR)
clean: rm-files := $(KBUILD_EXTMOD)/Module.symvers

help:
	@echo  '  Building external modules.'
	@echo  '  Syntax: make -C path/to/kernel/src M=$$PWD target'
	@echo  ''
	@echo  '  modules         - default target, build the module(s)'
	@echo  '  modules_install - install the module'
	@echo  '  clean           - remove generated files in module directory only'
	@echo  ''

# Dummies...
PHONY += prepare scripts
prepare: ;
scripts: ;
endif # KBUILD_EXTMOD

clean: $(clean-dirs)
	$(call cmd,rmdirs)
	$(call cmd,rmfiles)
	@find $(or $(KBUILD_EXTMOD), .) $(RCS_FIND_IGNORE) \
		\( -name '*.[oas]' -o -name '*.ko' -o -name '.*.cmd' \
		-o -name '.*.d' -o -name '.*.tmp' -o -name '*.mod.c' \
		-o -name '*.symtypes' -o -name 'modules.order' \
		-o -name modules.builtin -o -name '.tmp_*.o.*' \
		-o -name '*.gcno' \) -type f -print | xargs rm -f

# Generate tags for editors
# ---------------------------------------------------------------------------
quiet_cmd_tags = GEN     $@
      cmd_tags = $(CONFIG_SHELL) $(srctree)/scripts/tags.sh $@

tags TAGS cscope: FORCE
	$(call cmd,tags)

# Scripts to check various things for consistency
# ---------------------------------------------------------------------------

includecheck:
	find * $(RCS_FIND_IGNORE) \
		-name '*.[hcS]' -type f -print | sort \
		| xargs $(PERL) -w $(srctree)/scripts/checkincludes.pl

versioncheck:
	find * $(RCS_FIND_IGNORE) \
		-name '*.[hcS]' -type f -print | sort \
		| xargs $(PERL) -w $(srctree)/scripts/checkversion.pl

coccicheck:
	$(Q)$(CONFIG_SHELL) $(srctree)/scripts/$@

namespacecheck:
	$(PERL) $(srctree)/scripts/namespace.pl

export_report:
	$(PERL) $(srctree)/scripts/export_report.pl

endif #ifeq ($(config-targets),1)
endif #ifeq ($(mixed-targets),1)

PHONY += checkstack kernelrelease kernelversion

# UML needs a little special treatment here.  It wants to use the host
# toolchain, so needs $(SUBARCH) passed to checkstack.pl.  Everyone
# else wants $(ARCH), including people doing cross-builds, which means
# that $(SUBARCH) doesn't work here.
ifeq ($(ARCH), um)
CHECKSTACK_ARCH := $(SUBARCH)
else
CHECKSTACK_ARCH := $(ARCH)
endif
checkstack:
	$(OBJDUMP) -d vmlinux $$(find . -name '*.ko') | \
	$(PERL) $(src)/scripts/checkstack.pl $(CHECKSTACK_ARCH)

kernelrelease:
	@echo "$(KERNELVERSION)$$($(CONFIG_SHELL) $(srctree)/scripts/setlocalversion $(srctree))"

kernelversion:
	@echo $(KERNELVERSION)

# Single targets
# ---------------------------------------------------------------------------
# Single targets are compatible with:
# - build with mixed source and output
# - build with separate output dir 'make O=...'
# - external modules
#
#  target-dir => where to store outputfile
#  build-dir  => directory in kernel source tree to use

ifeq ($(KBUILD_EXTMOD),)
        build-dir  = $(patsubst %/,%,$(dir $@))
        target-dir = $(dir $@)
else
        zap-slash=$(filter-out .,$(patsubst %/,%,$(dir $@)))
        build-dir  = $(KBUILD_EXTMOD)$(if $(zap-slash),/$(zap-slash))
        target-dir = $(if $(KBUILD_EXTMOD),$(dir $<),$(dir $@))
endif

%.s: %.c prepare scripts FORCE
	$(Q)$(MAKE) $(build)=$(build-dir) $(target-dir)$(notdir $@)
%.i: %.c prepare scripts FORCE
	$(Q)$(MAKE) $(build)=$(build-dir) $(target-dir)$(notdir $@)
%.o: %.c prepare scripts FORCE
	$(Q)$(MAKE) $(build)=$(build-dir) $(target-dir)$(notdir $@)
%.lst: %.c prepare scripts FORCE
	$(Q)$(MAKE) $(build)=$(build-dir) $(target-dir)$(notdir $@)
%.s: %.S prepare scripts FORCE
	$(Q)$(MAKE) $(build)=$(build-dir) $(target-dir)$(notdir $@)
%.o: %.S prepare scripts FORCE
	$(Q)$(MAKE) $(build)=$(build-dir) $(target-dir)$(notdir $@)
%.symtypes: %.c prepare scripts FORCE
	$(Q)$(MAKE) $(build)=$(build-dir) $(target-dir)$(notdir $@)

# Modules
/: prepare scripts FORCE
	$(cmd_crmodverdir)
	$(Q)$(MAKE) KBUILD_MODULES=$(if $(CONFIG_MODULES),1) \
	$(build)=$(build-dir)
%/: prepare scripts FORCE
	$(cmd_crmodverdir)
	$(Q)$(MAKE) KBUILD_MODULES=$(if $(CONFIG_MODULES),1) \
	$(build)=$(build-dir)
%.ko: prepare scripts FORCE
	$(cmd_crmodverdir)
	$(Q)$(MAKE) KBUILD_MODULES=$(if $(CONFIG_MODULES),1)   \
	$(build)=$(build-dir) $(@:.ko=.o)
	$(Q)$(MAKE) -f $(srctree)/scripts/Makefile.modpost

# FIXME Should go into a make.lib or something 
# ===========================================================================

quiet_cmd_rmdirs = $(if $(wildcard $(rm-dirs)),CLEAN   $(wildcard $(rm-dirs)))
      cmd_rmdirs = rm -rf $(rm-dirs)

quiet_cmd_rmfiles = $(if $(wildcard $(rm-files)),CLEAN   $(wildcard $(rm-files)))
      cmd_rmfiles = rm -f $(rm-files)

# Run depmod only if we have System.map and depmod is executable
quiet_cmd_depmod = DEPMOD  $(KERNELRELEASE)
      cmd_depmod = \
	if [ -r System.map -a -x $(DEPMOD) ]; then                              \
		$(DEPMOD) -ae -F System.map                                     \
		$(if $(strip $(INSTALL_MOD_PATH)), -b $(INSTALL_MOD_PATH) )     \
		$(KERNELRELEASE);                                               \
	fi

# Create temporary dir for module support files
# clean it up only when building all modules
cmd_crmodverdir = $(Q)mkdir -p $(MODVERDIR) \
                  $(if $(KBUILD_MODULES),; rm -f $(MODVERDIR)/*)

a_flags = -Wp,-MD,$(depfile) $(KBUILD_AFLAGS) $(AFLAGS_KERNEL) \
	  $(KBUILD_AFLAGS_KERNEL)                              \
	  $(NOSTDINC_FLAGS) $(LINUXINCLUDE) $(KBUILD_CPPFLAGS) \
	  $(modkern_aflags) $(EXTRA_AFLAGS) $(AFLAGS_$(basetarget).o)

quiet_cmd_as_o_S = AS      $@
cmd_as_o_S       = $(CC) $(a_flags) -c -o $@ $<

# read all saved command lines

targets := $(wildcard $(sort $(targets)))
cmd_files := $(wildcard .*.cmd $(foreach f,$(targets),$(dir $(f)).$(notdir $(f)).cmd))

ifneq ($(cmd_files),)
  $(cmd_files): ;	# Do not try to update included dependency files
  include $(cmd_files)
endif

# Shorthand for $(Q)$(MAKE) -f scripts/Makefile.clean obj=dir
# Usage:
# $(Q)$(MAKE) $(clean)=dir
clean := -f $(if $(KBUILD_SRC),$(srctree)/)scripts/Makefile.clean obj

endif	# skip-makefile

PHONY += FORCE
FORCE:

# Declare the contents of the .PHONY variable as phony.  We keep that
# information in a variable so we can use it in if_changed and friends.
.PHONY: $(PHONY)<|MERGE_RESOLUTION|>--- conflicted
+++ resolved
@@ -1,11 +1,7 @@
 VERSION = 2
 PATCHLEVEL = 6
 SUBLEVEL = 38
-<<<<<<< HEAD
-EXTRAVERSION = -rc3
-=======
 EXTRAVERSION = -rc7
->>>>>>> 47ae63e0
 NAME = Flesh-Eating Bats with Fangs
 
 # *DOCUMENTATION*

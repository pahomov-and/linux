#include "util.h"
#include "build-id.h"
#include "hist.h"
#include "session.h"
#include "sort.h"
#include <math.h>

enum hist_filter {
	HIST_FILTER__DSO,
	HIST_FILTER__THREAD,
	HIST_FILTER__PARENT,
};

struct callchain_param	callchain_param = {
	.mode	= CHAIN_GRAPH_REL,
	.min_percent = 0.5
};

u16 hists__col_len(struct hists *self, enum hist_column col)
{
	return self->col_len[col];
}

void hists__set_col_len(struct hists *self, enum hist_column col, u16 len)
{
	self->col_len[col] = len;
}

bool hists__new_col_len(struct hists *self, enum hist_column col, u16 len)
{
	if (len > hists__col_len(self, col)) {
		hists__set_col_len(self, col, len);
		return true;
	}
	return false;
}

static void hists__reset_col_len(struct hists *self)
{
	enum hist_column col;

	for (col = 0; col < HISTC_NR_COLS; ++col)
		hists__set_col_len(self, col, 0);
}

static void hists__calc_col_len(struct hists *self, struct hist_entry *h)
{
	u16 len;

	if (h->ms.sym)
		hists__new_col_len(self, HISTC_SYMBOL, h->ms.sym->namelen);

	len = thread__comm_len(h->thread);
	if (hists__new_col_len(self, HISTC_COMM, len))
		hists__set_col_len(self, HISTC_THREAD, len + 6);

	if (h->ms.map) {
		len = dso__name_len(h->ms.map->dso);
		hists__new_col_len(self, HISTC_DSO, len);
	}
}

static void hist_entry__add_cpumode_period(struct hist_entry *self,
					   unsigned int cpumode, u64 period)
{
	switch (cpumode) {
	case PERF_RECORD_MISC_KERNEL:
		self->period_sys += period;
		break;
	case PERF_RECORD_MISC_USER:
		self->period_us += period;
		break;
	case PERF_RECORD_MISC_GUEST_KERNEL:
		self->period_guest_sys += period;
		break;
	case PERF_RECORD_MISC_GUEST_USER:
		self->period_guest_us += period;
		break;
	default:
		break;
	}
}

/*
 * histogram, sorted on item, collects periods
 */

static struct hist_entry *hist_entry__new(struct hist_entry *template)
{
	size_t callchain_size = symbol_conf.use_callchain ? sizeof(struct callchain_root) : 0;
	struct hist_entry *self = malloc(sizeof(*self) + callchain_size);

	if (self != NULL) {
		*self = *template;
		self->nr_events = 1;
		if (self->ms.map)
			self->ms.map->referenced = true;
		if (symbol_conf.use_callchain)
			callchain_init(self->callchain);
	}

	return self;
}

static void hists__inc_nr_entries(struct hists *self, struct hist_entry *h)
{
	if (!h->filtered) {
		hists__calc_col_len(self, h);
		++self->nr_entries;
	}
}

static u8 symbol__parent_filter(const struct symbol *parent)
{
	if (symbol_conf.exclude_other && parent == NULL)
		return 1 << HIST_FILTER__PARENT;
	return 0;
}

struct hist_entry *__hists__add_entry(struct hists *self,
				      struct addr_location *al,
				      struct symbol *sym_parent, u64 period)
{
	struct rb_node **p = &self->entries.rb_node;
	struct rb_node *parent = NULL;
	struct hist_entry *he;
	struct hist_entry entry = {
		.thread	= al->thread,
		.ms = {
			.map	= al->map,
			.sym	= al->sym,
		},
		.cpu	= al->cpu,
		.ip	= al->addr,
		.level	= al->level,
		.period	= period,
		.parent = sym_parent,
		.filtered = symbol__parent_filter(sym_parent),
	};
	int cmp;

	while (*p != NULL) {
		parent = *p;
		he = rb_entry(parent, struct hist_entry, rb_node);

		cmp = hist_entry__cmp(&entry, he);

		if (!cmp) {
			he->period += period;
			++he->nr_events;
			goto out;
		}

		if (cmp < 0)
			p = &(*p)->rb_left;
		else
			p = &(*p)->rb_right;
	}

	he = hist_entry__new(&entry);
	if (!he)
		return NULL;
	rb_link_node(&he->rb_node, parent, p);
	rb_insert_color(&he->rb_node, &self->entries);
	hists__inc_nr_entries(self, he);
out:
	hist_entry__add_cpumode_period(he, al->cpumode, period);
	return he;
}

int64_t
hist_entry__cmp(struct hist_entry *left, struct hist_entry *right)
{
	struct sort_entry *se;
	int64_t cmp = 0;

	list_for_each_entry(se, &hist_entry__sort_list, list) {
		cmp = se->se_cmp(left, right);
		if (cmp)
			break;
	}

	return cmp;
}

int64_t
hist_entry__collapse(struct hist_entry *left, struct hist_entry *right)
{
	struct sort_entry *se;
	int64_t cmp = 0;

	list_for_each_entry(se, &hist_entry__sort_list, list) {
		int64_t (*f)(struct hist_entry *, struct hist_entry *);

		f = se->se_collapse ?: se->se_cmp;

		cmp = f(left, right);
		if (cmp)
			break;
	}

	return cmp;
}

void hist_entry__free(struct hist_entry *he)
{
	free(he);
}

/*
 * collapse the histogram
 */

static bool collapse__insert_entry(struct rb_root *root, struct hist_entry *he)
{
	struct rb_node **p = &root->rb_node;
	struct rb_node *parent = NULL;
	struct hist_entry *iter;
	int64_t cmp;

	while (*p != NULL) {
		parent = *p;
		iter = rb_entry(parent, struct hist_entry, rb_node);

		cmp = hist_entry__collapse(iter, he);

		if (!cmp) {
			iter->period += he->period;
			if (symbol_conf.use_callchain)
				callchain_merge(iter->callchain, he->callchain);
			hist_entry__free(he);
			return false;
		}

		if (cmp < 0)
			p = &(*p)->rb_left;
		else
			p = &(*p)->rb_right;
	}

	rb_link_node(&he->rb_node, parent, p);
	rb_insert_color(&he->rb_node, root);
	return true;
}

void hists__collapse_resort(struct hists *self)
{
	struct rb_root tmp;
	struct rb_node *next;
	struct hist_entry *n;

	if (!sort__need_collapse)
		return;

	tmp = RB_ROOT;
	next = rb_first(&self->entries);
	self->nr_entries = 0;
	hists__reset_col_len(self);

	while (next) {
		n = rb_entry(next, struct hist_entry, rb_node);
		next = rb_next(&n->rb_node);

		rb_erase(&n->rb_node, &self->entries);
		if (collapse__insert_entry(&tmp, n))
			hists__inc_nr_entries(self, n);
	}

	self->entries = tmp;
}

/*
 * reverse the map, sort on period.
 */

static void __hists__insert_output_entry(struct rb_root *entries,
					 struct hist_entry *he,
					 u64 min_callchain_hits)
{
	struct rb_node **p = &entries->rb_node;
	struct rb_node *parent = NULL;
	struct hist_entry *iter;

	if (symbol_conf.use_callchain)
		callchain_param.sort(&he->sorted_chain, he->callchain,
				      min_callchain_hits, &callchain_param);

	while (*p != NULL) {
		parent = *p;
		iter = rb_entry(parent, struct hist_entry, rb_node);

		if (he->period > iter->period)
			p = &(*p)->rb_left;
		else
			p = &(*p)->rb_right;
	}

	rb_link_node(&he->rb_node, parent, p);
	rb_insert_color(&he->rb_node, entries);
}

void hists__output_resort(struct hists *self)
{
	struct rb_root tmp;
	struct rb_node *next;
	struct hist_entry *n;
	u64 min_callchain_hits;

	min_callchain_hits = self->stats.total_period * (callchain_param.min_percent / 100);

	tmp = RB_ROOT;
	next = rb_first(&self->entries);

	self->nr_entries = 0;
	hists__reset_col_len(self);

	while (next) {
		n = rb_entry(next, struct hist_entry, rb_node);
		next = rb_next(&n->rb_node);

		rb_erase(&n->rb_node, &self->entries);
		__hists__insert_output_entry(&tmp, n, min_callchain_hits);
		hists__inc_nr_entries(self, n);
	}

	self->entries = tmp;
}

static size_t callchain__fprintf_left_margin(FILE *fp, int left_margin)
{
	int i;
	int ret = fprintf(fp, "            ");

	for (i = 0; i < left_margin; i++)
		ret += fprintf(fp, " ");

	return ret;
}

static size_t ipchain__fprintf_graph_line(FILE *fp, int depth, int depth_mask,
					  int left_margin)
{
	int i;
	size_t ret = callchain__fprintf_left_margin(fp, left_margin);

	for (i = 0; i < depth; i++)
		if (depth_mask & (1 << i))
			ret += fprintf(fp, "|          ");
		else
			ret += fprintf(fp, "           ");

	ret += fprintf(fp, "\n");

	return ret;
}

static size_t ipchain__fprintf_graph(FILE *fp, struct callchain_list *chain,
				     int depth, int depth_mask, int period,
				     u64 total_samples, u64 hits,
				     int left_margin)
{
	int i;
	size_t ret = 0;

	ret += callchain__fprintf_left_margin(fp, left_margin);
	for (i = 0; i < depth; i++) {
		if (depth_mask & (1 << i))
			ret += fprintf(fp, "|");
		else
			ret += fprintf(fp, " ");
		if (!period && i == depth - 1) {
			double percent;

			percent = hits * 100.0 / total_samples;
			ret += percent_color_fprintf(fp, "--%2.2f%%-- ", percent);
		} else
			ret += fprintf(fp, "%s", "          ");
	}
	if (chain->ms.sym)
		ret += fprintf(fp, "%s\n", chain->ms.sym->name);
	else
		ret += fprintf(fp, "%p\n", (void *)(long)chain->ip);

	return ret;
}

static struct symbol *rem_sq_bracket;
static struct callchain_list rem_hits;

static void init_rem_hits(void)
{
	rem_sq_bracket = malloc(sizeof(*rem_sq_bracket) + 6);
	if (!rem_sq_bracket) {
		fprintf(stderr, "Not enough memory to display remaining hits\n");
		return;
	}

	strcpy(rem_sq_bracket->name, "[...]");
	rem_hits.ms.sym = rem_sq_bracket;
}

static size_t __callchain__fprintf_graph(FILE *fp, struct callchain_node *self,
					 u64 total_samples, int depth,
					 int depth_mask, int left_margin)
{
	struct rb_node *node, *next;
	struct callchain_node *child;
	struct callchain_list *chain;
	int new_depth_mask = depth_mask;
	u64 new_total;
	u64 remaining;
	size_t ret = 0;
	int i;
	uint entries_printed = 0;

	if (callchain_param.mode == CHAIN_GRAPH_REL)
		new_total = self->children_hit;
	else
		new_total = total_samples;

	remaining = new_total;

	node = rb_first(&self->rb_root);
	while (node) {
		u64 cumul;

		child = rb_entry(node, struct callchain_node, rb_node);
		cumul = cumul_hits(child);
		remaining -= cumul;

		/*
		 * The depth mask manages the output of pipes that show
		 * the depth. We don't want to keep the pipes of the current
		 * level for the last child of this depth.
		 * Except if we have remaining filtered hits. They will
		 * supersede the last child
		 */
		next = rb_next(node);
		if (!next && (callchain_param.mode != CHAIN_GRAPH_REL || !remaining))
			new_depth_mask &= ~(1 << (depth - 1));

		/*
		 * But we keep the older depth mask for the line separator
		 * to keep the level link until we reach the last child
		 */
		ret += ipchain__fprintf_graph_line(fp, depth, depth_mask,
						   left_margin);
		i = 0;
		list_for_each_entry(chain, &child->val, list) {
			ret += ipchain__fprintf_graph(fp, chain, depth,
						      new_depth_mask, i++,
						      new_total,
						      cumul,
						      left_margin);
		}
		ret += __callchain__fprintf_graph(fp, child, new_total,
						  depth + 1,
						  new_depth_mask | (1 << depth),
						  left_margin);
		node = next;
		if (++entries_printed == callchain_param.print_limit)
			break;
	}

	if (callchain_param.mode == CHAIN_GRAPH_REL &&
		remaining && remaining != new_total) {

		if (!rem_sq_bracket)
			return ret;

		new_depth_mask &= ~(1 << (depth - 1));

		ret += ipchain__fprintf_graph(fp, &rem_hits, depth,
					      new_depth_mask, 0, new_total,
					      remaining, left_margin);
	}

	return ret;
}

static size_t callchain__fprintf_graph(FILE *fp, struct callchain_node *self,
				       u64 total_samples, int left_margin)
{
	struct callchain_list *chain;
	bool printed = false;
	int i = 0;
	int ret = 0;
	u32 entries_printed = 0;

	list_for_each_entry(chain, &self->val, list) {
		if (!i++ && sort__first_dimension == SORT_SYM)
			continue;

		if (!printed) {
			ret += callchain__fprintf_left_margin(fp, left_margin);
			ret += fprintf(fp, "|\n");
			ret += callchain__fprintf_left_margin(fp, left_margin);
			ret += fprintf(fp, "---");

			left_margin += 3;
			printed = true;
		} else
			ret += callchain__fprintf_left_margin(fp, left_margin);

		if (chain->ms.sym)
			ret += fprintf(fp, " %s\n", chain->ms.sym->name);
		else
			ret += fprintf(fp, " %p\n", (void *)(long)chain->ip);

		if (++entries_printed == callchain_param.print_limit)
			break;
	}

	ret += __callchain__fprintf_graph(fp, self, total_samples, 1, 1, left_margin);

	return ret;
}

static size_t callchain__fprintf_flat(FILE *fp, struct callchain_node *self,
				      u64 total_samples)
{
	struct callchain_list *chain;
	size_t ret = 0;

	if (!self)
		return 0;

	ret += callchain__fprintf_flat(fp, self->parent, total_samples);


	list_for_each_entry(chain, &self->val, list) {
		if (chain->ip >= PERF_CONTEXT_MAX)
			continue;
		if (chain->ms.sym)
			ret += fprintf(fp, "                %s\n", chain->ms.sym->name);
		else
			ret += fprintf(fp, "                %p\n",
					(void *)(long)chain->ip);
	}

	return ret;
}

static size_t hist_entry_callchain__fprintf(FILE *fp, struct hist_entry *self,
					    u64 total_samples, int left_margin)
{
	struct rb_node *rb_node;
	struct callchain_node *chain;
	size_t ret = 0;
	u32 entries_printed = 0;

	rb_node = rb_first(&self->sorted_chain);
	while (rb_node) {
		double percent;

		chain = rb_entry(rb_node, struct callchain_node, rb_node);
		percent = chain->hit * 100.0 / total_samples;
		switch (callchain_param.mode) {
		case CHAIN_FLAT:
			ret += percent_color_fprintf(fp, "           %6.2f%%\n",
						     percent);
			ret += callchain__fprintf_flat(fp, chain, total_samples);
			break;
		case CHAIN_GRAPH_ABS: /* Falldown */
		case CHAIN_GRAPH_REL:
			ret += callchain__fprintf_graph(fp, chain, total_samples,
							left_margin);
		case CHAIN_NONE:
		default:
			break;
		}
		ret += fprintf(fp, "\n");
		if (++entries_printed == callchain_param.print_limit)
			break;
		rb_node = rb_next(rb_node);
	}

	return ret;
}

int hist_entry__snprintf(struct hist_entry *self, char *s, size_t size,
			 struct hists *hists, struct hists *pair_hists,
			 bool show_displacement, long displacement,
			 bool color, u64 session_total)
{
	struct sort_entry *se;
	u64 period, total, period_sys, period_us, period_guest_sys, period_guest_us;
	u64 nr_events;
	const char *sep = symbol_conf.field_sep;
	int ret;

	if (symbol_conf.exclude_other && !self->parent)
		return 0;

	if (pair_hists) {
		period = self->pair ? self->pair->period : 0;
		nr_events = self->pair ? self->pair->nr_events : 0;
		total = pair_hists->stats.total_period;
		period_sys = self->pair ? self->pair->period_sys : 0;
		period_us = self->pair ? self->pair->period_us : 0;
		period_guest_sys = self->pair ? self->pair->period_guest_sys : 0;
		period_guest_us = self->pair ? self->pair->period_guest_us : 0;
	} else {
		period = self->period;
		nr_events = self->nr_events;
		total = session_total;
		period_sys = self->period_sys;
		period_us = self->period_us;
		period_guest_sys = self->period_guest_sys;
		period_guest_us = self->period_guest_us;
	}

	if (total) {
		if (color)
			ret = percent_color_snprintf(s, size,
						     sep ? "%.2f" : "   %6.2f%%",
						     (period * 100.0) / total);
		else
			ret = snprintf(s, size, sep ? "%.2f" : "   %6.2f%%",
				       (period * 100.0) / total);
		if (symbol_conf.show_cpu_utilization) {
			ret += percent_color_snprintf(s + ret, size - ret,
					sep ? "%.2f" : "   %6.2f%%",
					(period_sys * 100.0) / total);
			ret += percent_color_snprintf(s + ret, size - ret,
					sep ? "%.2f" : "   %6.2f%%",
					(period_us * 100.0) / total);
			if (perf_guest) {
				ret += percent_color_snprintf(s + ret,
						size - ret,
						sep ? "%.2f" : "   %6.2f%%",
						(period_guest_sys * 100.0) /
								total);
				ret += percent_color_snprintf(s + ret,
						size - ret,
						sep ? "%.2f" : "   %6.2f%%",
						(period_guest_us * 100.0) /
								total);
			}
		}
	} else
		ret = snprintf(s, size, sep ? "%" PRIu64 : "%12" PRIu64 " ", period);

	if (symbol_conf.show_nr_samples) {
		if (sep)
<<<<<<< HEAD
			ret += snprintf(s + ret, size - ret, "%c%" PRIu64, *sep, period);
		else
			ret += snprintf(s + ret, size - ret, "%11" PRIu64, period);
=======
			ret += snprintf(s + ret, size - ret, "%c%" PRIu64, *sep, nr_events);
		else
			ret += snprintf(s + ret, size - ret, "%11" PRIu64, nr_events);
>>>>>>> 47ae63e0
	}

	if (pair_hists) {
		char bf[32];
		double old_percent = 0, new_percent = 0, diff;

		if (total > 0)
			old_percent = (period * 100.0) / total;
		if (session_total > 0)
			new_percent = (self->period * 100.0) / session_total;

		diff = new_percent - old_percent;

		if (fabs(diff) >= 0.01)
			snprintf(bf, sizeof(bf), "%+4.2F%%", diff);
		else
			snprintf(bf, sizeof(bf), " ");

		if (sep)
			ret += snprintf(s + ret, size - ret, "%c%s", *sep, bf);
		else
			ret += snprintf(s + ret, size - ret, "%11.11s", bf);

		if (show_displacement) {
			if (displacement)
				snprintf(bf, sizeof(bf), "%+4ld", displacement);
			else
				snprintf(bf, sizeof(bf), " ");

			if (sep)
				ret += snprintf(s + ret, size - ret, "%c%s", *sep, bf);
			else
				ret += snprintf(s + ret, size - ret, "%6.6s", bf);
		}
	}

	list_for_each_entry(se, &hist_entry__sort_list, list) {
		if (se->elide)
			continue;

		ret += snprintf(s + ret, size - ret, "%s", sep ?: "  ");
		ret += se->se_snprintf(self, s + ret, size - ret,
				       hists__col_len(hists, se->se_width_idx));
	}

	return ret;
}

int hist_entry__fprintf(struct hist_entry *self, struct hists *hists,
			struct hists *pair_hists, bool show_displacement,
			long displacement, FILE *fp, u64 session_total)
{
	char bf[512];
	hist_entry__snprintf(self, bf, sizeof(bf), hists, pair_hists,
			     show_displacement, displacement,
			     true, session_total);
	return fprintf(fp, "%s\n", bf);
}

static size_t hist_entry__fprintf_callchain(struct hist_entry *self,
					    struct hists *hists, FILE *fp,
					    u64 session_total)
{
	int left_margin = 0;

	if (sort__first_dimension == SORT_COMM) {
		struct sort_entry *se = list_first_entry(&hist_entry__sort_list,
							 typeof(*se), list);
		left_margin = hists__col_len(hists, se->se_width_idx);
		left_margin -= thread__comm_len(self->thread);
	}

	return hist_entry_callchain__fprintf(fp, self, session_total,
					     left_margin);
}

size_t hists__fprintf(struct hists *self, struct hists *pair,
		      bool show_displacement, FILE *fp)
{
	struct sort_entry *se;
	struct rb_node *nd;
	size_t ret = 0;
	unsigned long position = 1;
	long displacement = 0;
	unsigned int width;
	const char *sep = symbol_conf.field_sep;
	const char *col_width = symbol_conf.col_width_list_str;

	init_rem_hits();

	fprintf(fp, "# %s", pair ? "Baseline" : "Overhead");

	if (symbol_conf.show_nr_samples) {
		if (sep)
			fprintf(fp, "%cSamples", *sep);
		else
			fputs("  Samples  ", fp);
	}

	if (symbol_conf.show_cpu_utilization) {
		if (sep) {
			ret += fprintf(fp, "%csys", *sep);
			ret += fprintf(fp, "%cus", *sep);
			if (perf_guest) {
				ret += fprintf(fp, "%cguest sys", *sep);
				ret += fprintf(fp, "%cguest us", *sep);
			}
		} else {
			ret += fprintf(fp, "  sys  ");
			ret += fprintf(fp, "  us  ");
			if (perf_guest) {
				ret += fprintf(fp, "  guest sys  ");
				ret += fprintf(fp, "  guest us  ");
			}
		}
	}

	if (pair) {
		if (sep)
			ret += fprintf(fp, "%cDelta", *sep);
		else
			ret += fprintf(fp, "  Delta    ");

		if (show_displacement) {
			if (sep)
				ret += fprintf(fp, "%cDisplacement", *sep);
			else
				ret += fprintf(fp, " Displ");
		}
	}

	list_for_each_entry(se, &hist_entry__sort_list, list) {
		if (se->elide)
			continue;
		if (sep) {
			fprintf(fp, "%c%s", *sep, se->se_header);
			continue;
		}
		width = strlen(se->se_header);
		if (symbol_conf.col_width_list_str) {
			if (col_width) {
				hists__set_col_len(self, se->se_width_idx,
						   atoi(col_width));
				col_width = strchr(col_width, ',');
				if (col_width)
					++col_width;
			}
		}
		if (!hists__new_col_len(self, se->se_width_idx, width))
			width = hists__col_len(self, se->se_width_idx);
		fprintf(fp, "  %*s", width, se->se_header);
	}
	fprintf(fp, "\n");

	if (sep)
		goto print_entries;

	fprintf(fp, "# ........");
	if (symbol_conf.show_nr_samples)
		fprintf(fp, " ..........");
	if (pair) {
		fprintf(fp, " ..........");
		if (show_displacement)
			fprintf(fp, " .....");
	}
	list_for_each_entry(se, &hist_entry__sort_list, list) {
		unsigned int i;

		if (se->elide)
			continue;

		fprintf(fp, "  ");
		width = hists__col_len(self, se->se_width_idx);
		if (width == 0)
			width = strlen(se->se_header);
		for (i = 0; i < width; i++)
			fprintf(fp, ".");
	}

	fprintf(fp, "\n#\n");

print_entries:
	for (nd = rb_first(&self->entries); nd; nd = rb_next(nd)) {
		struct hist_entry *h = rb_entry(nd, struct hist_entry, rb_node);

		if (show_displacement) {
			if (h->pair != NULL)
				displacement = ((long)h->pair->position -
					        (long)position);
			else
				displacement = 0;
			++position;
		}
		ret += hist_entry__fprintf(h, self, pair, show_displacement,
					   displacement, fp, self->stats.total_period);

		if (symbol_conf.use_callchain)
			ret += hist_entry__fprintf_callchain(h, self, fp,
							     self->stats.total_period);
		if (h->ms.map == NULL && verbose > 1) {
			__map_groups__fprintf_maps(&h->thread->mg,
						   MAP__FUNCTION, verbose, fp);
			fprintf(fp, "%.10s end\n", graph_dotted_line);
		}
	}

	free(rem_sq_bracket);

	return ret;
}

/*
 * See hists__fprintf to match the column widths
 */
unsigned int hists__sort_list_width(struct hists *self)
{
	struct sort_entry *se;
	int ret = 9; /* total % */

	if (symbol_conf.show_cpu_utilization) {
		ret += 7; /* count_sys % */
		ret += 6; /* count_us % */
		if (perf_guest) {
			ret += 13; /* count_guest_sys % */
			ret += 12; /* count_guest_us % */
		}
	}

	if (symbol_conf.show_nr_samples)
		ret += 11;

	list_for_each_entry(se, &hist_entry__sort_list, list)
		if (!se->elide)
			ret += 2 + hists__col_len(self, se->se_width_idx);

	if (verbose) /* Addr + origin */
		ret += 3 + BITS_PER_LONG / 4;

	return ret;
}

static void hists__remove_entry_filter(struct hists *self, struct hist_entry *h,
				       enum hist_filter filter)
{
	h->filtered &= ~(1 << filter);
	if (h->filtered)
		return;

	++self->nr_entries;
	if (h->ms.unfolded)
		self->nr_entries += h->nr_rows;
	h->row_offset = 0;
	self->stats.total_period += h->period;
	self->stats.nr_events[PERF_RECORD_SAMPLE] += h->nr_events;

	hists__calc_col_len(self, h);
}

void hists__filter_by_dso(struct hists *self, const struct dso *dso)
{
	struct rb_node *nd;

	self->nr_entries = self->stats.total_period = 0;
	self->stats.nr_events[PERF_RECORD_SAMPLE] = 0;
	hists__reset_col_len(self);

	for (nd = rb_first(&self->entries); nd; nd = rb_next(nd)) {
		struct hist_entry *h = rb_entry(nd, struct hist_entry, rb_node);

		if (symbol_conf.exclude_other && !h->parent)
			continue;

		if (dso != NULL && (h->ms.map == NULL || h->ms.map->dso != dso)) {
			h->filtered |= (1 << HIST_FILTER__DSO);
			continue;
		}

		hists__remove_entry_filter(self, h, HIST_FILTER__DSO);
	}
}

void hists__filter_by_thread(struct hists *self, const struct thread *thread)
{
	struct rb_node *nd;

	self->nr_entries = self->stats.total_period = 0;
	self->stats.nr_events[PERF_RECORD_SAMPLE] = 0;
	hists__reset_col_len(self);

	for (nd = rb_first(&self->entries); nd; nd = rb_next(nd)) {
		struct hist_entry *h = rb_entry(nd, struct hist_entry, rb_node);

		if (thread != NULL && h->thread != thread) {
			h->filtered |= (1 << HIST_FILTER__THREAD);
			continue;
		}

		hists__remove_entry_filter(self, h, HIST_FILTER__THREAD);
	}
}

static int symbol__alloc_hist(struct symbol *self)
{
	struct sym_priv *priv = symbol__priv(self);
	const int size = (sizeof(*priv->hist) +
			  (self->end - self->start) * sizeof(u64));

	priv->hist = zalloc(size);
	return priv->hist == NULL ? -1 : 0;
}

int hist_entry__inc_addr_samples(struct hist_entry *self, u64 ip)
{
	unsigned int sym_size, offset;
	struct symbol *sym = self->ms.sym;
	struct sym_priv *priv;
	struct sym_hist *h;

	if (!sym || !self->ms.map)
		return 0;

	priv = symbol__priv(sym);
	if (priv->hist == NULL && symbol__alloc_hist(sym) < 0)
		return -ENOMEM;

	sym_size = sym->end - sym->start;
	offset = ip - sym->start;

	pr_debug3("%s: ip=%#" PRIx64 "\n", __func__, self->ms.map->unmap_ip(self->ms.map, ip));

	if (offset >= sym_size)
		return 0;

	h = priv->hist;
	h->sum++;
	h->ip[offset]++;

	pr_debug3("%#" PRIx64 " %s: period++ [ip: %#" PRIx64 ", %#" PRIx64
		  "] => %" PRIu64 "\n", self->ms.sym->start, self->ms.sym->name,
		  ip, ip - self->ms.sym->start, h->ip[offset]);
	return 0;
}

static struct objdump_line *objdump_line__new(s64 offset, char *line, size_t privsize)
{
	struct objdump_line *self = malloc(sizeof(*self) + privsize);

	if (self != NULL) {
		self->offset = offset;
		self->line = line;
	}

	return self;
}

void objdump_line__free(struct objdump_line *self)
{
	free(self->line);
	free(self);
}

static void objdump__add_line(struct list_head *head, struct objdump_line *line)
{
	list_add_tail(&line->node, head);
}

struct objdump_line *objdump__get_next_ip_line(struct list_head *head,
					       struct objdump_line *pos)
{
	list_for_each_entry_continue(pos, head, node)
		if (pos->offset >= 0)
			return pos;

	return NULL;
}

static int hist_entry__parse_objdump_line(struct hist_entry *self, FILE *file,
					  struct list_head *head, size_t privsize)
{
	struct symbol *sym = self->ms.sym;
	struct objdump_line *objdump_line;
	char *line = NULL, *tmp, *tmp2, *c;
	size_t line_len;
	s64 line_ip, offset = -1;

	if (getline(&line, &line_len, file) < 0)
		return -1;

	if (!line)
		return -1;

	while (line_len != 0 && isspace(line[line_len - 1]))
		line[--line_len] = '\0';

	c = strchr(line, '\n');
	if (c)
		*c = 0;

	line_ip = -1;

	/*
	 * Strip leading spaces:
	 */
	tmp = line;
	while (*tmp) {
		if (*tmp != ' ')
			break;
		tmp++;
	}

	if (*tmp) {
		/*
		 * Parse hexa addresses followed by ':'
		 */
		line_ip = strtoull(tmp, &tmp2, 16);
		if (*tmp2 != ':' || tmp == tmp2 || tmp2[1] == '\0')
			line_ip = -1;
	}

	if (line_ip != -1) {
		u64 start = map__rip_2objdump(self->ms.map, sym->start),
		    end = map__rip_2objdump(self->ms.map, sym->end);

		offset = line_ip - start;
		if (offset < 0 || (u64)line_ip > end)
			offset = -1;
	}

	objdump_line = objdump_line__new(offset, line, privsize);
	if (objdump_line == NULL) {
		free(line);
		return -1;
	}
	objdump__add_line(head, objdump_line);

	return 0;
}

int hist_entry__annotate(struct hist_entry *self, struct list_head *head,
			 size_t privsize)
{
	struct symbol *sym = self->ms.sym;
	struct map *map = self->ms.map;
	struct dso *dso = map->dso;
	char *filename = dso__build_id_filename(dso, NULL, 0);
	bool free_filename = true;
	char command[PATH_MAX * 2];
	FILE *file;
	int err = 0;
	u64 len;
	char symfs_filename[PATH_MAX];

	if (filename) {
		snprintf(symfs_filename, sizeof(symfs_filename), "%s%s",
			 symbol_conf.symfs, filename);
	}

	if (filename == NULL) {
		if (dso->has_build_id) {
			pr_err("Can't annotate %s: not enough memory\n",
			       sym->name);
			return -ENOMEM;
		}
		goto fallback;
	} else if (readlink(symfs_filename, command, sizeof(command)) < 0 ||
		   strstr(command, "[kernel.kallsyms]") ||
		   access(symfs_filename, R_OK)) {
		free(filename);
fallback:
		/*
		 * If we don't have build-ids or the build-id file isn't in the
		 * cache, or is just a kallsyms file, well, lets hope that this
		 * DSO is the same as when 'perf record' ran.
		 */
		filename = dso->long_name;
		snprintf(symfs_filename, sizeof(symfs_filename), "%s%s",
			 symbol_conf.symfs, filename);
		free_filename = false;
	}

	if (dso->origin == DSO__ORIG_KERNEL) {
		if (dso->annotate_warned)
			goto out_free_filename;
		err = -ENOENT;
		dso->annotate_warned = 1;
		pr_err("Can't annotate %s: No vmlinux file was found in the "
		       "path\n", sym->name);
		goto out_free_filename;
	}

	pr_debug("%s: filename=%s, sym=%s, start=%#" PRIx64 ", end=%#" PRIx64 "\n", __func__,
		 filename, sym->name, map->unmap_ip(map, sym->start),
		 map->unmap_ip(map, sym->end));

	len = sym->end - sym->start;

	pr_debug("annotating [%p] %30s : [%p] %30s\n",
		 dso, dso->long_name, sym, sym->name);

	snprintf(command, sizeof(command),
		 "objdump --start-address=0x%016" PRIx64 " --stop-address=0x%016" PRIx64 " -dS -C %s|grep -v %s|expand",
		 map__rip_2objdump(map, sym->start),
		 map__rip_2objdump(map, sym->end),
		 symfs_filename, filename);

	pr_debug("Executing: %s\n", command);

	file = popen(command, "r");
	if (!file)
		goto out_free_filename;

	while (!feof(file))
		if (hist_entry__parse_objdump_line(self, file, head, privsize) < 0)
			break;

	pclose(file);
out_free_filename:
	if (free_filename)
		free(filename);
	return err;
}

void hists__inc_nr_events(struct hists *self, u32 type)
{
	++self->stats.nr_events[0];
	++self->stats.nr_events[type];
}

size_t hists__fprintf_nr_events(struct hists *self, FILE *fp)
{
	int i;
	size_t ret = 0;

	for (i = 0; i < PERF_RECORD_HEADER_MAX; ++i) {
		const char *name = event__get_event_name(i);

		if (!strcmp(name, "UNKNOWN"))
			continue;

		ret += fprintf(fp, "%16s events: %10d\n", name,
			       self->stats.nr_events[i]);
	}

	return ret;
}<|MERGE_RESOLUTION|>--- conflicted
+++ resolved
@@ -643,15 +643,9 @@
 
 	if (symbol_conf.show_nr_samples) {
 		if (sep)
-<<<<<<< HEAD
-			ret += snprintf(s + ret, size - ret, "%c%" PRIu64, *sep, period);
-		else
-			ret += snprintf(s + ret, size - ret, "%11" PRIu64, period);
-=======
 			ret += snprintf(s + ret, size - ret, "%c%" PRIu64, *sep, nr_events);
 		else
 			ret += snprintf(s + ret, size - ret, "%11" PRIu64, nr_events);
->>>>>>> 47ae63e0
 	}
 
 	if (pair_hists) {
